--- conflicted
+++ resolved
@@ -277,51 +277,30 @@
 
     The second use case is related to method `__getattr__` and copying.
     The following test class stores its attributes (for whatever reasons)
-<<<<<<< HEAD
-    in a special dictionary called "dict_" (note that how
-=======
     in a special dictionary called "dic" (note that how
->>>>>>> 85bd7a99
     :class:`ResetAttrFuncs` is used in the `__init__` method):
 
     >>> class Test(object):
     ...     def __init__(self):
     ...         with ResetAttrFuncs(self):
-<<<<<<< HEAD
-    ...             self.dict_ = {}
-    ...     def __setattr__(self, name, value):
-    ...         self.dict_[name] = value
-    ...     def __getattr__(self, name):
-    ...         try:
-    ...             return self.dict_[name]
-=======
     ...             self.dic = {}
     ...     def __setattr__(self, name, value):
     ...         self.dic[name] = value
     ...     def __getattr__(self, name):
     ...         try:
     ...             return self.dic[name]
->>>>>>> 85bd7a99
     ...         except KeyError:
     ...             raise AttributeError
 
     Principally, this simple implementation does its job but its
-<<<<<<< HEAD
-    instances are not easily copyable:
-=======
     instances are not easily copyable under all Python versions:
->>>>>>> 85bd7a99
 
     >>> test = Test()
     >>> test.var1 = 1
     >>> test.var1
     1
     >>> import copy
-<<<<<<< HEAD
-    >>> copy.deepcopy(test)
-=======
     >>> copy.deepcopy(test)   # doctest: +SKIP
->>>>>>> 85bd7a99
     Traceback (most recent call last):
     ...
     RecursionError: maximum recursion depth exceeded ...
