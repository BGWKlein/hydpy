# -*- coding: utf-8 -*-
# pylint: disable=missing-docstring
# pylint: enable=missing-docstring

# import...
# ...from standard library
import typing
# ...from site-packages
import numpy
from matplotlib import pyplot
# ...from HydPy
from hydpy.core import modeltools
from hydpy.core import objecttools
from hydpy.cythons import smoothutils
from hydpy.models.lstream import lstream_control
from hydpy.models.lstream import lstream_derived
from hydpy.models.lstream import lstream_solver
from hydpy.models.lstream import lstream_fluxes
from hydpy.models.lstream import lstream_states
from hydpy.models.lstream import lstream_aides
from hydpy.models.lstream import lstream_inlets
from hydpy.models.lstream import lstream_outlets


class Pick_Q_V1(modeltools.Method):
    """Query the current inflow from all inlet nodes.

    Basic equation:
      :math:`QZ = \\sum Q`
    """
    REQUIREDSEQUENCES = (
        lstream_inlets.Q,
    )
    RESULTSEQUENCES = (
        lstream_fluxes.QZ,
    )
    @staticmethod
    def __call__(model: modeltools.Model) -> None:
        flu = model.sequences.fluxes.fastaccess
        inl = model.sequences.inlets.fastaccess
        flu.qz = 0.
        for idx in range(inl.len_q):
            flu.qz += inl.q[idx][0]


class Calc_QZA_V1(modeltools.Method):
    """Calculate the current inflow into the channel.

    Basic equation:
      :math:`QZA = QZ`
    """
    REQUIREDSEQUENCES = (
        lstream_fluxes.QZ,
    )
    RESULTSEQUENCES = (
        lstream_fluxes.QZA,
    )
    @staticmethod
    def __call__(model: modeltools.Model) -> None:
        flu = model.sequences.fluxes.fastaccess
        flu.qza = flu.qz


class Calc_RHM_V1(modeltools.Method):
    """Regularise the stage with respect to the channel bottom.

    Used auxiliary method:
      |smooth_logistic2|

    Basic equation:
      :math:`RHM = smooth_{logistic2}(H, HRP)`

    Examples:

        >>> from hydpy.models.lstream import *
        >>> parameterstep()
        >>> gts(5)
        >>> states.h = -1.0, -0.1, 0.0, 0.1, 1.0

        >>> hr(0.0)
        >>> derived.hrp.update()
        >>> model.calc_rhm_v1()
        >>> aides.rhm
        rhm(0.0, 0.0, 0.0, 0.1, 1.0)

        >>> hr(0.1)
        >>> derived.hrp.update()
        >>> model.calc_rhm_v1()
        >>> aides.rhm
        rhm(0.0, 0.01, 0.040983, 0.11, 1.0)
    """
    CONTROLPARAMETERS = (
        lstream_control.GTS,
    )
    DERIVEDPARAMETERS = (
        lstream_derived.HRP,
    )
    REQUIREDSEQUENCES = (
        lstream_states.H,
    )
    RESULTSEQUENCES = (
        lstream_aides.RHM,
    )
    @staticmethod
    def __call__(model: modeltools.Model) -> None:
        con = model.parameters.control.fastaccess
        der = model.parameters.derived.fastaccess
        sta = model.sequences.states.fastaccess
        aid = model.sequences.aides.fastaccess
        for i in range(con.gts):
            aid.rhm[i] = smoothutils.smooth_logistic2(sta.h[i], der.hrp)


class Calc_RHMDH_V1(modeltools.Method):
    """Calculate the derivative of the stage regularised with respect
    to the channel bottom.

    Used auxiliary method:
      |smooth_logistic2_derivative2|

    Basic equation:
      :math:`RHMDH = smooth_{logistic2'}(H, HRP)`

    Examples:

        We apply the class |NumericalDifferentiator| to validate the
        calculated derivatives:

        >>> from hydpy.models.lstream import *
        >>> parameterstep()
        >>> gts(5)
        >>> states.h = -1.0, -0.1, 0.0, 0.1, 1.0

        >>> hr(0.0)
        >>> derived.hrp.update()
        >>> model.calc_rhmdh_v1()
        >>> aides.rhmdh
        rhmdh(0.0, 0.0, 1.0, 1.0, 1.0)

        >>> from hydpy import NumericalDifferentiator
        >>> numdiff = NumericalDifferentiator(
        ...     xsequence=states.h,
        ...     ysequences=[aides.rhm],
        ...     methods=[model.calc_rhm_v1])
        >>> numdiff()
        d_rhm/d_h: 0.0, 0.0, 1.0, 1.0, 1.0

        >>> hr(0.1)
        >>> derived.hrp.update()
        >>> model.calc_rhmdh_v1()
        >>> aides.rhmdh
        rhmdh(0.0, 0.155602, 0.5, 0.844398, 1.0)

        >>> numdiff()
        d_rhm/d_h: 0.0, 0.155602, 0.5, 0.844398, 1.0
    """
    CONTROLPARAMETERS = (
        lstream_control.GTS,
    )
    DERIVEDPARAMETERS = (
        lstream_derived.HRP,
    )
    REQUIREDSEQUENCES = (
        lstream_states.H,
    )
    RESULTSEQUENCES = (
        lstream_aides.RHMDH,
    )
    @staticmethod
    def __call__(model: modeltools.Model) -> None:
        con = model.parameters.control.fastaccess
        der = model.parameters.derived.fastaccess
        sta = model.sequences.states.fastaccess
        aid = model.sequences.aides.fastaccess
        for i in range(con.gts):
            aid.rhmdh[i] = smoothutils.smooth_logistic2_derivative2(
                sta.h[i], der.hrp)


class Calc_RHV_V1(modeltools.Method):
    """Regularise the stage with respect to the transition from the
    main channel to both forelands.

    Used auxiliary method:
      |smooth_logistic2|

    Basic equation:
      :math:`RHV = smooth_{logistic2}(H-HM, HRP)`

    Examples:

        >>> from hydpy.models.lstream import *
        >>> parameterstep()
        >>> gts(5)
        >>> hm(1.0)
        >>> hr(0.1)
        >>> derived.hrp.update()
        >>> states.h = 0.0, 0.9, 1.0, 1.1, 2.0
        >>> model.calc_rhv_v1()
        >>> aides.rhv
        rhv(0.0, 0.01, 0.040983, 0.11, 1.0)
    """
    CONTROLPARAMETERS = (
        lstream_control.GTS,
        lstream_control.HM,
    )
    DERIVEDPARAMETERS = (
        lstream_derived.HRP,
    )
    REQUIREDSEQUENCES = (
        lstream_states.H,
    )
    RESULTSEQUENCES = (
        lstream_aides.RHV,
    )
    @staticmethod
    def __call__(model: modeltools.Model) -> None:
        con = model.parameters.control.fastaccess
        der = model.parameters.derived.fastaccess
        sta = model.sequences.states.fastaccess
        aid = model.sequences.aides.fastaccess
        for i in range(con.gts):
            aid.rhv[i] = smoothutils.smooth_logistic2(sta.h[i]-con.hm, der.hrp)


class Calc_RHVDH_V1(modeltools.Method):
    """Calculate the derivative of the stage regularised with respect
    to the transition from the main channel to both forelands.

    Used auxiliary method:
      |smooth_logistic2_derivative2|

    Basic equation:
      :math:`RHVDH = smooth_{logistic2'}(H-HM, HRP)`

    Examples:

        We apply the class |NumericalDifferentiator| to validate the
        calculated derivatives:

        >>> from hydpy.models.lstream import *
        >>> parameterstep()
        >>> gts(5)
        >>> hm(1.0)
        >>> states.h = 0.0, 0.9, 1.0, 1.1, 2.0

        >>> hr(0.0)
        >>> derived.hrp.update()
        >>> model.calc_rhvdh_v1()
        >>> aides.rhvdh
        rhvdh(0.0, 0.0, 1.0, 1.0, 1.0)

        >>> from hydpy import NumericalDifferentiator
        >>> numdiff = NumericalDifferentiator(
        ...     xsequence=states.h,
        ...     ysequences=[aides.rhv],
        ...     methods=[model.calc_rhv_v1])
        >>> numdiff()
        d_rhv/d_h: 0.0, 0.0, 1.0, 1.0, 1.0

        >>> hr(0.1)
        >>> derived.hrp.update()
        >>> model.calc_rhvdh_v1()
        >>> aides.rhvdh
        rhvdh(0.0, 0.155602, 0.5, 0.844398, 1.0)

        >>> numdiff()
        d_rhv/d_h: 0.0, 0.155602, 0.5, 0.844398, 1.0
    """
    CONTROLPARAMETERS = (
        lstream_control.GTS,
        lstream_control.HM,
    )
    DERIVEDPARAMETERS = (
        lstream_derived.HRP,
    )
    REQUIREDSEQUENCES = (
        lstream_states.H,
    )
    RESULTSEQUENCES = (
        lstream_aides.RHVDH,
    )
    @staticmethod
    def __call__(model: modeltools.Model) -> None:
        con = model.parameters.control.fastaccess
        der = model.parameters.derived.fastaccess
        sta = model.sequences.states.fastaccess
        aid = model.sequences.aides.fastaccess
        for i in range(con.gts):
            aid.rhvdh[i] = smoothutils.smooth_logistic2_derivative2(
                sta.h[i]-con.hm, der.hrp)


class Calc_RHLVR_RHRVR_V1(modeltools.Method):
    """Regularise the stage with respect to the transitions from the
    forelands to the outer embankments.

    Used auxiliary method:
      |smooth_logistic2|

    Basic equation:
      :math:`RHVR = smooth_{logistic2}(H-HM-HV, HRP)`

    Examples:

        >>> from hydpy.models.lstream import *
        >>> parameterstep()
        >>> gts(6)
        >>> hm(1.0)
        >>> hr(0.1)
        >>> derived.hv(left=1.0, right=1.1)
        >>> derived.hrp.update()
        >>> states.h = 1.0, 1.9, 2.0, 2.1, 2.2, 3.0
        >>> model.calc_rhlvr_rhrvr_v1()
        >>> aides.rhlvr
        rhlvr(0.0, 0.01, 0.040983, 0.11, 0.201974, 1.0)
        >>> aides.rhrvr
        rhrvr(0.0, 0.001974, 0.01, 0.040983, 0.11, 0.9)
    """
    CONTROLPARAMETERS = (
        lstream_control.GTS,
        lstream_control.HM,
    )
    DERIVEDPARAMETERS = (
        lstream_derived.HV,
        lstream_derived.HRP,
    )
    REQUIREDSEQUENCES = (
        lstream_states.H,
    )
    RESULTSEQUENCES = (
        lstream_aides.RHLVR,
        lstream_aides.RHRVR,
    )
    @staticmethod
    def __call__(model: modeltools.Model) -> None:
        con = model.parameters.control.fastaccess
        der = model.parameters.derived.fastaccess
        sta = model.sequences.states.fastaccess
        aid = model.sequences.aides.fastaccess
        for i in range(con.gts):
            aid.rhlvr[i] = smoothutils.smooth_logistic2(
                sta.h[i]-con.hm-der.hv[0], der.hrp)
            aid.rhrvr[i] = smoothutils.smooth_logistic2(
                sta.h[i]-con.hm-der.hv[1], der.hrp)


class Calc_RHLVRDH_RHRVRDH_V1(modeltools.Method):
    """Calculate the derivative of the stage regularised with respect
    to the transition from the forelands to the outer embankments.

    Used auxiliary method:
      |smooth_logistic2_derivative2|

    Basic equation:
      :math:`RHVDH = smooth_{logistic2'}(H-HM-HV, HRP)`

    Examples:

        We apply the class |NumericalDifferentiator| to validate the
        calculated derivatives:

        >>> from hydpy.models.lstream import *
        >>> parameterstep()
        >>> gts(8)
        >>> hm(1.0)
        >>> derived.hv(left=1.0, right=2.0)
        >>> states.h = 1.0, 1.9, 2.0, 2.1, 2.9, 3.0, 3.1, 4.0

        >>> hr(0.0)
        >>> derived.hrp.update()
        >>> model.calc_rhlvrdh_rhrvrdh_v1()
        >>> aides.rhlvrdh
        rhlvrdh(0.0, 0.0, 1.0, 1.0, 1.0, 1.0, 1.0, 1.0)
        >>> aides.rhrvrdh
        rhrvrdh(0.0, 0.0, 0.0, 0.0, 0.0, 1.0, 1.0, 1.0)

        >>> from hydpy import NumericalDifferentiator
        >>> numdiff = NumericalDifferentiator(
        ...     xsequence=states.h,
        ...     ysequences=[aides.rhlvr, aides.rhrvr],
        ...     methods=[model.calc_rhlvr_rhrvr_v1])
        >>> numdiff()
        d_rhlvr/d_h: 0.0, 0.0, 1.0, 1.0, 1.0, 1.0, 1.0, 1.0
        d_rhrvr/d_h: 0.0, 0.0, 0.0, 0.0, 0.0, 1.0, 1.0, 1.0

        >>> hr(0.1)
        >>> derived.hrp.update()
        >>> model.calc_rhlvrdh_rhrvrdh_v1()
        >>> aides.rhlvrdh
        rhlvrdh(0.0, 0.155602, 0.5, 0.844398, 1.0, 1.0, 1.0, 1.0)
        >>> aides.rhrvrdh
        rhrvrdh(0.0, 0.0, 0.0, 0.0, 0.155602, 0.5, 0.844398, 1.0)

        >>> numdiff()
        d_rhlvr/d_h: 0.0, 0.155602, 0.5, 0.844398, 1.0, 1.0, 1.0, 1.0
        d_rhrvr/d_h: 0.0, 0.0, 0.0, 0.0, 0.155602, 0.5, 0.844398, 1.0
    """
    CONTROLPARAMETERS = (
        lstream_control.GTS,
        lstream_control.HM,
    )
    DERIVEDPARAMETERS = (
        lstream_derived.HRP,
        lstream_derived.HV,
    )
    REQUIREDSEQUENCES = (
        lstream_states.H,
    )
    RESULTSEQUENCES = (
        lstream_aides.RHLVRDH,
        lstream_aides.RHRVRDH,
    )
    @staticmethod
    def __call__(model: modeltools.Model) -> None:
        con = model.parameters.control.fastaccess
        der = model.parameters.derived.fastaccess
        sta = model.sequences.states.fastaccess
        aid = model.sequences.aides.fastaccess
        for i in range(con.gts):
            aid.rhlvrdh[i] = smoothutils.smooth_logistic2_derivative2(
                sta.h[i]-con.hm-der.hv[0], der.hrp)
            aid.rhrvrdh[i] = smoothutils.smooth_logistic2_derivative2(
                sta.h[i]-con.hm-der.hv[1], der.hrp)


class Calc_AM_UM_V1(modeltools.Method):
    """Calculate the wetted area and the wetted perimeter of the main channel.

    The main channel is assumed to have identical slopes on both sides.
    Water flowing exactly above the main channel is contributing to |AM|.
    Both theoretical surfaces separating the water above the main channel
    from the water above the forelands are contributing to |UM|.

    Examples:

        Generally, a trapezoid with reflection symmetry is assumed.  Here,
        we set its smaller base (bottom) to a length of 2 meters, its legs
        to an inclination of 1 meter per 4 meters, and its height (depths)
        to 1 meter:

        >>> from hydpy.models.lstream import *
        >>> parameterstep()
        >>> gts(8)
        >>> bm(2.0)
        >>> bnm(4.0)
        >>> derived.bnmf.update()

        First, we show that all calculations agree with the unmodified
        triple trapezoid profile results when setting the smoothing
        parameter |HRP| to zero:

        >>> derived.hrp(0)

        This example deals with normal flow conditions, where water flows
        within the main channel completely (|H| < |HM|, the first five
        channel sections), and with high flow conditions, where water
        flows over the foreland also (|H| > |HM|, the three last channel
        sections):

        >>> hm(1.0)
        >>> states.h = 0.0, 0.1, 0.5, 0.9, 1.0, 1.1, 1.5, 2.0
        >>> model.calc_rhm_v1()
        >>> model.calc_rhv_v1()
        >>> model.calc_am_um_v1()
        >>> aides.am
        am(0.0, 0.24, 2.0, 5.04, 6.0, 7.0, 11.0, 16.0)
        >>> aides.um
        um(2.0, 2.824621, 6.123106, 9.42159, 10.246211, 10.446211, 11.246211,
           12.246211)

        The next example checks the special case of a channel with zero height:

        >>> hm(0.0)
        >>> model.calc_rhm_v1()
        >>> model.calc_rhv_v1()
        >>> model.calc_am_um_v1()
        >>> aides.am
        am(0.0, 0.2, 1.0, 1.8, 2.0, 2.2, 3.0, 4.0)
        >>> aides.um
        um(2.0, 2.2, 3.0, 3.8, 4.0, 4.2, 5.0, 6.0)

        Second, we repeat both examples with a reasonable smoothing
        parameterisation.  As to be expected, the primary deviations occur
        around the original discontinuities related the channel bottom
        and the transition from the main channel to both forelands:

        >>> hr(0.1)
        >>> derived.hrp.update()

        >>> hm(1.0)
        >>> states.h = 0.0, 0.1, 0.5, 0.9, 1.0, 1.1, 1.5, 2.0
        >>> model.calc_rhm_v1()
        >>> model.calc_rhv_v1()
        >>> model.calc_am_um_v1()
        >>> aides.am
        am(0.088684, 0.2684, 2.000075, 5.0396, 5.993282, 6.9916, 10.99995, 16.0)
        >>> aides.um
        um(2.337952, 2.907083, 6.123131, 9.359128, 9.990225, 10.383749,
           11.246133, 12.246211)

        >>> hm(0.0)
        >>> model.calc_rhm_v1()
        >>> model.calc_rhv_v1()
        >>> model.calc_am_um_v1()
        >>> aides.am
        am(0.081965, 0.22, 1.000025, 1.8, 2.0, 2.2, 3.0, 4.0)
        >>> aides.um
        um(2.081965, 2.22, 3.000025, 3.8, 4.0, 4.2, 5.0, 6.0)
    """
    CONTROLPARAMETERS = (
        lstream_control.GTS,
        lstream_control.BM,
        lstream_control.BNM,
    )
    DERIVEDPARAMETERS = (
        lstream_derived.BNMF,
    )
    REQUIREDSEQUENCES = (
        lstream_aides.RHM,
        lstream_aides.RHV,
    )
    RESULTSEQUENCES = (
        lstream_aides.AM,
        lstream_aides.UM,
    )
    @staticmethod
    def __call__(model: modeltools.Model) -> None:
        con = model.parameters.control.fastaccess
        der = model.parameters.derived.fastaccess
        aid = model.sequences.aides.fastaccess
        for i in range(con.gts):
            d_temp = aid.rhm[i]-aid.rhv[i]
            aid.am[i] = (
                d_temp*(con.bm+d_temp*con.bnm) +
                aid.rhv[i]*(con.bm+2.*d_temp*con.bnm)
            )
            aid.um[i] = con.bm+2.*d_temp*der.bnmf+2.*aid.rhv[i]


class Calc_AMDH_UMDH_V1(modeltools.Method):
    """Calculate the derivatives of the wetted area and  perimeter of
    the main channel.

    Examples:

        In the following, we repeat the examples of the documentation on
        method |Calc_AM_UM_V1| and check the correctness of the derivatives
        by comparing the results of class |NumericalDifferentiator|:

        >>> from hydpy.models.lstream import *
        >>> parameterstep()
        >>> gts(8)
        >>> bm(2.0)
        >>> bnm(4.0)

        >>> derived.bnmf.update()
        >>> derived.hrp(0)

        >>> hm(1.0)
        >>> states.h = 0.0, 0.1, 0.5, 0.9, 1.0, 1.1, 1.5, 2.0
        >>> model.calc_rhm_v1()
        >>> model.calc_rhmdh_v1()
        >>> model.calc_rhv_v1()
        >>> model.calc_rhvdh_v1()
        >>> model.calc_amdh_umdh_v1()
        >>> aides.amdh
        amdh(2.0, 2.8, 6.0, 9.2, 10.0, 10.0, 10.0, 10.0)
        >>> aides.umdh
        umdh(8.246211, 8.246211, 8.246211, 8.246211, 2.0, 2.0, 2.0, 2.0)

        >>> from hydpy import NumericalDifferentiator
        >>> numdiff = NumericalDifferentiator(
        ...     xsequence=states.h,
        ...     ysequences=[aides.am, aides.um],
        ...     methods=[model.calc_rhm_v1,
        ...              model.calc_rhv_v1,
        ...              model.calc_am_um_v1])
        >>> numdiff()
        d_am/d_h: 2.0, 2.8, 6.0, 9.2, 10.0, 10.0, 10.0, 10.0
        d_um/d_h: 8.246211, 8.246211, 8.246211, 8.246211, 2.0, 2.0, 2.0, 2.0

        >>> hm(0.0)
        >>> model.calc_rhm_v1()
        >>> model.calc_rhmdh_v1()
        >>> model.calc_rhv_v1()
        >>> model.calc_rhvdh_v1()
        >>> model.calc_amdh_umdh_v1()
        >>> aides.amdh
        amdh(2.0, 2.0, 2.0, 2.0, 2.0, 2.0, 2.0, 2.0)
        >>> aides.umdh
        umdh(2.0, 2.0, 2.0, 2.0, 2.0, 2.0, 2.0, 2.0)
        >>> numdiff()
        d_am/d_h: 2.0, 2.0, 2.0, 2.0, 2.0, 2.0, 2.0, 2.0
        d_um/d_h: 2.0, 2.0, 2.0, 2.0, 2.0, 2.0, 2.0, 2.0

        >>> hr(0.1)
        >>> derived.hrp.update()

        >>> hm(1.0)
        >>> model.calc_rhm_v1()
        >>> model.calc_rhmdh_v1()
        >>> model.calc_rhv_v1()
        >>> model.calc_rhvdh_v1()
        >>> model.calc_amdh_umdh_v1()
        >>> aides.amdh
        amdh(1.163931, 2.431865, 5.998826, 9.18755, 9.836069, 10.05693,
             10.000749, 10.0)
        >>> aides.umdh
        umdh(4.123105, 6.963079, 8.243132, 7.274283, 5.123105, 2.971926,
             2.001327, 2.0)

        >>> numdiff()
        d_am/d_h: 1.163931, 2.431865, 5.998826, 9.18755, 9.836069, 10.05693, \
10.000749, 10.0
        d_um/d_h: 4.123105, 6.963079, 8.243132, 7.274283, 5.123105, 2.971926, \
2.001327, 2.0
    """
    CONTROLPARAMETERS = (
        lstream_control.GTS,
        lstream_control.BM,
        lstream_control.BNM,
    )
    DERIVEDPARAMETERS = (
        lstream_derived.BNVF,
    )
    REQUIREDSEQUENCES = (
        lstream_aides.RHM,
        lstream_aides.RHMDH,
        lstream_aides.RHV,
        lstream_aides.RHVDH,
    )
    RESULTSEQUENCES = (
        lstream_aides.AMDH,
        lstream_aides.UMDH,
    )
    @staticmethod
    def __call__(model: modeltools.Model) -> None:
        con = model.parameters.control.fastaccess
        der = model.parameters.derived.fastaccess
        aid = model.sequences.aides.fastaccess
        for i in range(con.gts):
            d_temp1 = aid.rhm[i]-aid.rhv[i]
            d_temp2 = aid.rhmdh[i]-aid.rhvdh[i]
            aid.amdh[i] = (
                con.bnm*d_temp1*d_temp2 +
                2.*con.bnm*d_temp2*aid.rhv[i] +
                (con.bm+con.bnm*d_temp1)*d_temp2 +
                (con.bm+2.*con.bnm*d_temp1)*aid.rhvdh[i]
            )
            aid.umdh[i] = 2.*d_temp2*der.bnmf + 2.*aid.rhvdh[i]


class Calc_ALV_ARV_ULV_URV_V1(modeltools.Method):
    """Calculate the wetted area and wetted perimeter of both forelands.

    Each foreland lies between the main channel and one outer embankment.
    The water flowing exactly above a foreland is contributing to |ALV|
    or |ARV|.  The theoretical surface separating the water above the main
    channel from the water above the foreland is not contributing to |ULV|
    or |URV|, but the surface separating the water above the foreland from
    the water above its outer embankment is contributing to |ULV| and |URV|.

    Examples:

        >>> from hydpy.models.lstream import *
        >>> parameterstep()
        >>> gts(14)
        >>> hm(1.0)

        First, we show that all calculations agree with the unmodified
        triple trapezoid profile results when setting the smoothing
        parameter |HRP| to zero:

        >>> derived.hrp(0)

        This example deals with normal flow conditions, where water flows
        within the main channel completely (|H| < |HM|, the first four channel
        sections); with moderate high flow conditions, where water flows over
        both forelands, but not over their embankments (|HM| < |H| < (|HM| +
        |HV|), channel sections six to eight or twelve for the left and the
        right foreland, respectively), and with extreme high flow conditions,
        where water flows over both forelands and their outer embankments
        ((|HM| + |HV|) < |H|, the last six or two channel sections for the
        left and the right foreland, respectively):

        >>> bv(left=2.0, right=3.0)
        >>> bnv(left=4.0, right=5.0)
        >>> derived.bnvf.update()
        >>> derived.hv(left=1.0, right=2.0)

        >>> states.h = (0.0, 0.5, 0.9, 1.0, 1.1, 1.5, 1.9,
        ...             2.0, 2.1, 2.5, 2.9, 3.0, 3.1, 4.0)
        >>> model.calc_rhm_v1()
        >>> model.calc_rhv_v1()
        >>> model.calc_rhlvr_rhrvr_v1()
        >>> model.calc_alv_arv_ulv_urv_v1()
        >>> aides.alv
        alv(0.0, 0.0, 0.0, 0.0, 0.22, 1.5, 3.42, 4.0, 4.6, 7.0, 9.4, 10.0, 10.6,
            16.0)
        >>> aides.arv
        arv(0.0, 0.0, 0.0, 0.0, 0.325, 2.125, 4.725, 5.5, 6.325, 10.125, 14.725,
            16.0, 17.3, 29.0)
        >>> aides.ulv
        ulv(2.0, 2.0, 2.0, 2.0, 2.412311, 4.061553, 5.710795, 6.123106,
            6.223106, 6.623106, 7.023106, 7.123106, 7.223106, 8.123106)
        >>> aides.urv
        urv(3.0, 3.0, 3.0, 3.0, 3.509902, 5.54951, 7.589118, 8.09902, 8.608921,
            10.648529, 12.688137, 13.198039, 13.298039, 14.198039)

        The next example proves the correct handling of forelands with zero
        widths and heights:

        >>> bv(left=0.0, right=2.0)
        >>> bnv(4.0)
        >>> derived.hv(left=1.0, right=0.0)
        >>> model.calc_rhv_v1()
        >>> model.calc_rhlvr_rhrvr_v1()
        >>> model.calc_alv_arv_ulv_urv_v1()
        >>> aides.alv
        alv(0.0, 0.0, 0.0, 0.0, 0.02, 0.5, 1.62, 2.0, 2.4, 4.0, 5.6, 6.0, 6.4,
            10.0)
        >>> aides.arv
        arv(0.0, 0.0, 0.0, 0.0, 0.2, 1.0, 1.8, 2.0, 2.2, 3.0, 3.8, 4.0, 4.2, \
6.0)
        >>> aides.ulv
        ulv(0.0, 0.0, 0.0, 0.0, 0.412311, 2.061553, 3.710795, 4.123106,
            4.223106, 4.623106, 5.023106, 5.123106, 5.223106, 6.123106)
        >>> aides.urv
        urv(2.0, 2.0, 2.0, 2.0, 2.1, 2.5, 2.9, 3.0, 3.1, 3.5, 3.9, 4.0, 4.1, \
5.0)

        Second, we repeat both examples with a reasonable smoothing
        parameterisation.  As to be expected, the primary deviations occur
        around the original discontinuities related the channel bottom
        and the transition from the main channel to both forelands:

        >>> hr(0.1)
        >>> derived.hrp.update()

        >>> bv(left=2.0, right=3.0)
        >>> bnv(left=4.0, right=5.0)
        >>> derived.hv(left=1.0, right=2.0)
        >>> model.calc_rhv_v1()
        >>> model.calc_rhlvr_rhrvr_v1()
        >>> model.calc_alv_arv_ulv_urv_v1()
        >>> aides.alv
        alv(0.0, 0.000025, 0.0202, 0.085324, 0.2442, 1.50005, 3.4198, 3.996641,
            4.5958, 6.999975, 9.4, 10.0, 10.6, 16.0)
        >>> aides.arv
        arv(0.0, 0.000038, 0.03025, 0.127147, 0.36025, 2.125069, 4.725, 5.5,
            6.325, 10.125, 14.72475, 15.995801, 17.29475, 29.0)
        >>> aides.ulv
        ulv(2.0, 2.000052, 2.041231, 2.168976, 2.453542, 4.061565, 5.679564,
            5.995113, 6.191875, 6.623066, 7.023106, 7.123106, 7.223106, \
8.123106)
        >>> aides.urv
        urv(3.0, 3.000064, 3.05099, 3.208971, 3.560892, 5.549574, 7.589118,
            8.09902, 8.608921, 10.648478, 12.647147, 13.03005, 13.257049,
            14.198039)

        >>> bv(left=0.0, right=2.0)
        >>> bnv(4.0)
        >>> derived.hv(left=1.0, right=0.0)
        >>> model.calc_rhm_v1()
        >>> model.calc_rhv_v1()
        >>> model.calc_rhlvr_rhrvr_v1()
        >>> model.calc_alv_arv_ulv_urv_v1()
        >>> aides.alv
        alv(0.0, 0.0, 0.0002, 0.003359, 0.0242, 0.500025, 1.6198, 1.996641,
            2.3958, 3.999975, 5.6, 6.0, 6.4, 10.0)
        >>> aides.arv
        arv(0.0, 0.000025, 0.02, 0.081965, 0.22, 1.000025, 1.8, 2.0, 2.2, 3.0,
            3.8, 4.0, 4.2, 6.0)
        >>> aides.ulv
        ulv(0.0, 0.000052, 0.041231, 0.168976, 0.453542, 2.061565, 3.679564,
            3.995113, 4.191875, 4.623066, 5.023106, 5.123106, 5.223106, \
6.123106)
        >>> aides.urv
        urv(2.0, 2.000013, 2.01, 2.040983, 2.11, 2.500013, 2.9, 3.0, 3.1, 3.5,
            3.9, 4.0, 4.1, 5.0)
    """
    CONTROLPARAMETERS = (
        lstream_control.BV,
        lstream_control.BNV,
    )
    DERIVEDPARAMETERS = (
        lstream_derived.BNVF,
    )
    REQUIREDSEQUENCES = (
        lstream_aides.RHV,
        lstream_aides.RHLVR,
        lstream_aides.RHRVR,
    )
    RESULTSEQUENCES = (
        lstream_aides.ALV,
        lstream_aides.ARV,
        lstream_aides.ULV,
        lstream_aides.URV,
    )
    @staticmethod
    def __call__(model: modeltools.Model) -> None:
        con = model.parameters.control.fastaccess
        der = model.parameters.derived.fastaccess
        aid = model.sequences.aides.fastaccess
        for i in range(con.gts):
            d_temp = aid.rhv[i] - aid.rhlvr[i]
            aid.alv[i] = (
                d_temp*(con.bv[0]+(d_temp*con.bnv[0]/2.)) +
                aid.rhlvr[i]*(con.bv[0]+d_temp*con.bnv[0]))
            aid.ulv[i] = con.bv[0]+d_temp*der.bnvf[0]+aid.rhlvr[i]
            d_temp = aid.rhv[i] - aid.rhrvr[i]
            aid.arv[i] = (
                d_temp*(con.bv[1]+(d_temp*con.bnv[1]/2.)) +
                aid.rhrvr[i]*(con.bv[1]+d_temp*con.bnv[1]))
            aid.urv[i] = con.bv[1]+d_temp*der.bnvf[1]+aid.rhrvr[i]


class Calc_ALVDH_ARVDH_ULVDH_URVDH_V1(modeltools.Method):
    """Calculate the derivatives of the wetted area and perimeter of
    both forelands.

    Examples:

        In the following, we repeat the examples of the documentation on
        method |Calc_ALV_ARV_ULV_URV_V1| and check the correctness of the
        derivatives by comparing the results of class |NumericalDifferentiator|:

        >>> from hydpy.models.lstream import *
        >>> parameterstep()
        >>> gts(13)
        >>> hm(1.0)
        >>> bv(left=2.0, right=3.0)
        >>> bnv(left=4.0, right=5.0)
        >>> derived.bnvf.update()
        >>> derived.hv(left=1.0, right=2.0)

        >>> derived.hrp(0)

        >>> states.h = (1.0, 1.5, 1.9, 2.0, 2.1, 2.5, 3.0,
        ...             3.5, 3.9, 4.0, 4.1, 4.5, 5.0)
        >>> model.calc_rhv_v1()
        >>> model.calc_rhvdh_v1()
        >>> model.calc_rhlvr_rhrvr_v1()
        >>> model.calc_rhlvrdh_rhrvrdh_v1()
        >>> model.calc_alvdh_arvdh_ulvdh_urvdh_v1()
        >>> aides.alvdh
        alvdh(2.0, 4.0, 5.6, 6.0, 6.0, 6.0, 6.0, 6.0, 6.0, 6.0, 6.0, 6.0, 6.0)
        >>> aides.arvdh
        arvdh(3.0, 5.5, 7.5, 8.0, 8.5, 10.5, 13.0, 13.0, 13.0, 13.0, 13.0, 13.0,
              13.0)
        >>> aides.ulvdh
        ulvdh(4.123106, 4.123106, 4.123106, 1.0, 1.0, 1.0, 1.0, 1.0, 1.0, 1.0,
              1.0, 1.0, 1.0)
        >>> aides.urvdh
        urvdh(5.09902, 5.09902, 5.09902, 5.09902, 5.09902, 5.09902, 1.0, 1.0,
              1.0, 1.0, 1.0, 1.0, 1.0)

        >>> from hydpy import NumericalDifferentiator
        >>> numdiff = NumericalDifferentiator(
        ...     xsequence=states.h,
        ...     ysequences=[aides.alv, aides.arv, aides.ulv, aides.urv],
        ...     methods=[model.calc_rhv_v1,
        ...              model.calc_rhlvr_rhrvr_v1,
        ...              model.calc_alv_arv_ulv_urv_v1])
        >>> numdiff()
        d_alv/d_h: 2.0, 4.0, 5.6, 6.0, 6.0, 6.0, 6.0, 6.0, 6.0, 6.0, 6.0, 6.0, \
6.0
        d_arv/d_h: 3.0, 5.5, 7.5, 8.0, 8.5, 10.5, 13.0, 13.0, 13.0, 13.0, \
13.0, 13.0, 13.0
        d_ulv/d_h: 4.123106, 4.123106, 4.123106, 1.0, 1.0, 1.0, 1.0, 1.0, 1.0, \
1.0, 1.0, 1.0, 1.0
        d_urv/d_h: 5.09902, 5.09902, 5.09902, 5.09902, 5.09902, 5.09902, 1.0, \
1.0, 1.0, 1.0, 1.0, 1.0, 1.0

        >>> bv(left=0.0, right=2.0)
        >>> bnv(4.0)
        >>> derived.bnvf.update()
        >>> derived.hv(left=1.0, right=0.0)
        >>> model.calc_rhv_v1()
        >>> model.calc_rhvdh_v1()
        >>> model.calc_rhlvr_rhrvr_v1()
        >>> model.calc_rhlvrdh_rhrvrdh_v1()
        >>> model.calc_alvdh_arvdh_ulvdh_urvdh_v1()
        >>> aides.alvdh
        alvdh(0.0, 2.0, 3.6, 4.0, 4.0, 4.0, 4.0, 4.0, 4.0, 4.0, 4.0, 4.0, 4.0)
        >>> aides.arvdh
        arvdh(2.0, 2.0, 2.0, 2.0, 2.0, 2.0, 2.0, 2.0, 2.0, 2.0, 2.0, 2.0, 2.0)
        >>> aides.ulvdh
        ulvdh(4.123106, 4.123106, 4.123106, 1.0, 1.0, 1.0, 1.0, 1.0, 1.0, 1.0,
              1.0, 1.0, 1.0)
        >>> aides.urvdh
        urvdh(1.0, 1.0, 1.0, 1.0, 1.0, 1.0, 1.0, 1.0, 1.0, 1.0, 1.0, 1.0, 1.0)
        >>> numdiff()
        d_alv/d_h: 0.0, 2.0, 3.6, 4.0, 4.0, 4.0, 4.0, 4.0, 4.0, 4.0, 4.0, 4.0, \
4.0
        d_arv/d_h: 2.0, 2.0, 2.0, 2.0, 2.0, 2.0, 2.0, 2.0, 2.0, 2.0, 2.0, 2.0, \
2.0
        d_ulv/d_h: 4.123106, 4.123106, 4.123106, 1.0, 1.0, 1.0, 1.0, 1.0, 1.0, \
1.0, 1.0, 1.0, 1.0
        d_urv/d_h: 1.0, 1.0, 1.0, 1.0, 1.0, 1.0, 1.0, 1.0, 1.0, 1.0, 1.0, 1.0, \
1.0

        >>> hr(0.1)
        >>> derived.hrp.update()

        >>> bv(left=2.0, right=3.0)
        >>> bnv(left=4.0, right=5.0)
        >>> derived.bnvf.update()
        >>> derived.hv(left=1.0, right=2.0)

        >>> model.calc_rhv_v1()
        >>> model.calc_rhvdh_v1()
        >>> model.calc_rhlvr_rhrvr_v1()
        >>> model.calc_rhlvrdh_rhrvrdh_v1()
        >>> model.calc_alvdh_arvdh_ulvdh_urvdh_v1()
        >>> aides.alvdh
        alvdh(1.081965, 3.9992, 5.593775, 5.918034, 6.028465, 6.000375, 6.0,
              6.0, 6.0, 6.0, 6.0, 6.0, 6.0)
        >>> aides.arvdh
        arvdh(1.602457, 5.498894, 7.499998, 8.0, 8.5, 10.5, 12.897543,
              13.000468, 13.000001, 13.0, 13.0, 13.0, 13.0)
        >>> aides.ulvdh
        ulvdh(2.061553, 4.121566, 3.637142, 2.561553, 1.485963, 1.000664, 1.0,
              1.0, 1.0, 1.0, 1.0, 1.0, 1.0)
        >>> aides.urvdh
        urvdh(2.54951, 5.097936, 5.099018, 5.099019, 5.099018, 5.098149,
              3.04951, 1.000871, 1.000001, 1.0, 1.0, 1.0, 1.0)

        >>> numdiff()
        d_alv/d_h: 1.081965, 3.9992, 5.593775, 5.918034, 6.028465, 6.000375, \
6.0, 6.0, 6.0, 6.0, 6.0, 6.0, 6.0
        d_arv/d_h: 1.602457, 5.498894, 7.499998, 8.0, 8.5, 10.5, 12.897543, \
13.000468, 13.000001, 13.0, 13.0, 13.0, 13.0
        d_ulv/d_h: 2.061553, 4.121566, 3.637142, 2.561553, 1.485963, 1.000664, \
1.0, 1.0, 1.0, 1.0, 1.0, 1.0, 1.0
        d_urv/d_h: 2.54951, 5.097936, 5.099018, 5.099019, 5.099018, 5.098149, \
3.04951, 1.000871, 1.000001, 1.0, 1.0, 1.0, 1.0
    """
    CONTROLPARAMETERS = (
        lstream_control.BV,
        lstream_control.BNV,
    )
    DERIVEDPARAMETERS = (
        lstream_derived.BNVF,
    )
    REQUIREDSEQUENCES = (
        lstream_aides.RHV,
        lstream_aides.RHVDH,
        lstream_aides.RHLVR,
        lstream_aides.RHLVRDH,
        lstream_aides.RHRVR,
        lstream_aides.RHRVRDH,
    )
    RESULTSEQUENCES = (
        lstream_aides.ALVDH,
        lstream_aides.ARVDH,
        lstream_aides.ULVDH,
        lstream_aides.URVDH,
    )
    @staticmethod
    def __call__(model: modeltools.Model) -> None:
        con = model.parameters.control.fastaccess
        der = model.parameters.derived.fastaccess
        aid = model.sequences.aides.fastaccess
        for i in range(con.gts):
            d_temp1 = aid.rhv[i] - aid.rhlvr[i]
            d_temp2 = aid.rhvdh[i] - aid.rhlvrdh[i]
            aid.alvdh[i] = (
                con.bnv[0]*d_temp1*d_temp2/2. +
                con.bnv[0]*d_temp2*aid.rhlvr[i] +
                (con.bnv[0]*d_temp1/2+con.bv[0])*d_temp2 +
                (con.bnv[0]*d_temp1+con.bv[0])*aid.rhlvrdh[i])
            aid.ulvdh[i] = d_temp2*der.bnvf[0]+aid.rhlvrdh[i]
            d_temp1 = aid.rhv[i] - aid.rhrvr[i]
            d_temp2 = aid.rhvdh[i] - aid.rhrvrdh[i]
            aid.arvdh[i] = (
                con.bnv[1]*d_temp1*d_temp2/2. +
                con.bnv[1]*d_temp2*aid.rhrvr[i] +
                (con.bnv[1]*d_temp1/2+con.bv[1])*d_temp2 +
                (con.bnv[1]*d_temp1+con.bv[1])*aid.rhrvrdh[i])
            aid.urvdh[i] = d_temp2*der.bnvf[1]+aid.rhrvrdh[i]


class Calc_ALVR_ARVR_ULVR_URVR_V1(modeltools.Method):
    """Calculate the wetted area and perimeter of both outer embankments.

    Each outer embankment lies beyond its foreland.  The water flowing
    exactly above an embankment is added to |ALVR| and |ARVR|.  The
    theoretical surface separating water above the foreland from the
    water above its embankment is not contributing to |ULVR| and |URVR|.

    Examples:

        >>> from hydpy.models.lstream import *
        >>> parameterstep()
        >>> gts(11)
        >>> hm(1.0)

        First, we show that all calculations agree with the unmodified
        triple trapezoid profile results when the setting the smoothing
        parameter |HRP| to zero:

        >>> derived.hrp(0)

        This example deals with moderate high flow conditions, where
        water flows over the forelands, but not over their outer embankments
        (|HM| < |H| < (|HM| + |HV|), the first four or eight channel sections
        for the left and the right outer embankment, respectively); the second
        example deals with extreme high flow conditions, where water flows
        both over the foreland and their outer embankments ((|HM| + |HV|) < |H|,
        the last seven or three channel sections for the left and the right
        outer embankment, respectively):

        >>> states.h = 1.0, 1.5, 1.9, 2.0, 2.1, 2.5, 2.9, 3.0, 3.1, 3.5, 4.0
        >>> bnvr(left=4.0, right=5.0)
        >>> derived.bnvrf.update()
        >>> derived.hv(left=1.0, right=2.0)
        >>> model.calc_rhlvr_rhrvr_v1()
        >>> model.calc_alvr_arvr_ulvr_urvr_v1()
        >>> aides.alvr
        alvr(0.0, 0.0, 0.0, 0.0, 0.02, 0.5, 1.62, 2.0, 2.42, 4.5, 8.0)
        >>> aides.arvr
        arvr(0.0, 0.0, 0.0, 0.0, 0.0, 0.0, 0.0, 0.0, 0.025, 0.625, 2.5)
        >>> aides.ulvr
        ulvr(0.0, 0.0, 0.0, 0.0, 0.412311, 2.061553, 3.710795, 4.123106,
             4.535416, 6.184658, 8.246211)
        >>> aides.urvr
        urvr(0.0, 0.0, 0.0, 0.0, 0.0, 0.0, 0.0, 0.0, 0.509902, 2.54951, 5.09902)

        The next example checks the special cases of a vertical outer embankment
        (left side) and zero-height foreland (right side):

        >>> bnvr(left=0.0, right=5.0)
        >>> derived.bnvrf.update()
        >>> derived.hv(left=1.0, right=0.0)
        >>> model.calc_rhlvr_rhrvr_v1()
        >>> model.calc_alvr_arvr_ulvr_urvr_v1()
        >>> aides.alvr
        alvr(0.0, 0.0, 0.0, 0.0, 0.0, 0.0, 0.0, 0.0, 0.0, 0.0, 0.0)
        >>> aides.arvr
        arvr(0.0, 0.625, 2.025, 2.5, 3.025, 5.625, 9.025, 10.0, 11.025, 15.625,
             22.5)
        >>> aides.ulvr
        ulvr(0.0, 0.0, 0.0, 0.0, 0.1, 0.5, 0.9, 1.0, 1.1, 1.5, 2.0)
        >>> aides.urvr
        urvr(0.0, 2.54951, 4.589118, 5.09902, 5.608921, 7.648529, 9.688137,
             10.198039, 10.707941, 12.747549, 15.297059)

        Second, we repeat both examples with a reasonable smoothing
        parameterisation.  As to be expected, the primary deviations occur
        around the original discontinuities related the channel bottom
        and the transition from the main channel to both forelands:

        >>> hr(0.1)
        >>> derived.hrp.update()
        >>> bnvr(left=4.0, right=5.0)
        >>> derived.bnvrf.update()
        >>> derived.hv(left=1.0, right=2.0)
        >>> model.calc_rhlvr_rhrvr_v1()
        >>> model.calc_alvr_arvr_ulvr_urvr_v1()
        >>> aides.alvr
        alvr(0.0, 0.0, 0.0002, 0.003359, 0.0242, 0.500025, 1.62, 2.0, 2.42, 4.5,
             8.0)
        >>> aides.arvr
        arvr(0.0, 0.0, 0.0, 0.0, 0.0, 0.0, 0.00025, 0.004199, 0.03025, 0.625031,
             2.5)
        >>> aides.ulvr
        ulvr(0.0, 0.000052, 0.041231, 0.168976, 0.453542, 2.061605, 3.710795,
             4.123106, 4.535416, 6.184658, 8.246211)
        >>> aides.urvr
        urvr(0.0, 0.0, 0.0, 0.0, 0.0, 0.000064, 0.05099, 0.208971, 0.560892,
             2.549574, 5.09902)

        >>> bnvr(left=0.0, right=5.0)
        >>> derived.bnvrf.update()
        >>> derived.hv(left=1.0, right=0.0)
        >>> model.calc_rhlvr_rhrvr_v1()
        >>> model.calc_alvr_arvr_ulvr_urvr_v1()
        >>> aides.alvr
        alvr(0.0, 0.0, 0.0, 0.0, 0.0, 0.0, 0.0, 0.0, 0.0, 0.0, 0.0)
        >>> aides.arvr
        arvr(0.004199, 0.625031, 2.025, 2.5, 3.025, 5.625, 9.025, 10.0, 11.025,
             15.625, 22.5)
        >>> aides.ulvr
        ulvr(0.0, 0.000013, 0.01, 0.040983, 0.11, 0.500013, 0.9, 1.0, 1.1, 1.5,
             2.0)
        >>> aides.urvr
        urvr(0.208971, 2.549574, 4.589118, 5.09902, 5.608921, 7.648529,
             9.688137, 10.198039, 10.707941, 12.747549, 15.297059)
    """
    CONTROLPARAMETERS = (
        lstream_control.GTS,
        lstream_control.HM,
        lstream_control.BNVR,
    )
    DERIVEDPARAMETERS = (
        lstream_derived.HV,
        lstream_derived.BNVRF,
    )
    REQUIREDSEQUENCES = (
        lstream_aides.RHLVR,
        lstream_aides.RHRVR,
    )
    RESULTSEQUENCES = (
        lstream_aides.ALVR,
        lstream_aides.ARVR,
        lstream_aides.ULVR,
        lstream_aides.URVR,
    )
    @staticmethod
    def __call__(model: modeltools.Model) -> None:
        con = model.parameters.control.fastaccess
        der = model.parameters.derived.fastaccess
        aid = model.sequences.aides.fastaccess
        for i in range(con.gts):
            aid.alvr[i] = aid.rhlvr[i]**2*con.bnvr[0]/2.
            aid.ulvr[i] = aid.rhlvr[i]*der.bnvrf[0]
            aid.arvr[i] = aid.rhrvr[i]**2*con.bnvr[1]/2.
            aid.urvr[i] = aid.rhrvr[i]*der.bnvrf[1]


class Calc_ALVRDH_ARVRDH_ULVRDH_URVRDH_V1(modeltools.Method):
    """Calculate the derivatives of the wetted area and perimeter of
    both outer embankments.

    Examples:

        In the following, we repeat the examples of the documentation on
        method |Calc_ALVR_ARVR_ULVR_URVR_V1| and check the correctness of the
        derivatives by comparing the results of class |NumericalDifferentiator|:

        >>> from hydpy.models.lstream import *
        >>> parameterstep()
        >>> gts(11)
        >>> hm(1.0)

        >>> derived.hrp(0)

        >>> states.h = 1.0, 1.5, 1.9, 2.0, 2.1, 2.5, 2.9, 3.0, 3.1, 3.5, 4.0
        >>> bnvr(left=4.0, right=5.0)
        >>> derived.bnvrf.update()
        >>> derived.hv(left=1.0, right=2.0)
        >>> model.calc_rhlvr_rhrvr_v1()
        >>> model.calc_rhlvrdh_rhrvrdh_v1()
        >>> model.calc_alvrdh_arvrdh_ulvrdh_urvrdh_v1()
        >>> aides.alvrdh
        alvrdh(0.0, 0.0, 0.0, 0.0, 0.4, 2.0, 3.6, 4.0, 4.4, 6.0, 8.0)
        >>> aides.arvrdh
        arvrdh(0.0, 0.0, 0.0, 0.0, 0.0, 0.0, 0.0, 0.0, 0.5, 2.5, 5.0)
        >>> aides.ulvrdh
        ulvrdh(0.0, 0.0, 0.0, 4.123106, 4.123106, 4.123106, 4.123106, 4.123106,
               4.123106, 4.123106, 4.123106)
        >>> aides.urvrdh
        urvrdh(0.0, 0.0, 0.0, 0.0, 0.0, 0.0, 0.0, 5.09902, 5.09902, 5.09902,
               5.09902)

        >>> from hydpy import NumericalDifferentiator
        >>> numdiff = NumericalDifferentiator(
        ...     xsequence=states.h,
        ...     ysequences=[aides.alvr, aides.arvr, aides.ulvr, aides.urvr],
        ...     methods=[model.calc_rhlvr_rhrvr_v1,
        ...              model.calc_alvr_arvr_ulvr_urvr_v1])
        >>> numdiff()
        d_alvr/d_h: 0.0, 0.0, 0.0, 0.0, 0.4, 2.0, 3.6, 4.0, 4.4, 6.0, 8.0
        d_arvr/d_h: 0.0, 0.0, 0.0, 0.0, 0.0, 0.0, 0.0, 0.0, 0.5, 2.5, 5.0
        d_ulvr/d_h: 0.0, 0.0, 0.0, 4.123106, 4.123106, 4.123106, 4.123106, \
4.123106, 4.123106, 4.123106, 4.123106
        d_urvr/d_h: 0.0, 0.0, 0.0, 0.0, 0.0, 0.0, 0.0, 5.09902, 5.09902, \
5.09902, 5.09902

        >>> bnvr(left=0.0, right=5.0)
        >>> derived.bnvrf.update()
        >>> derived.hv(left=1.0, right=0.0)
        >>> model.calc_rhlvr_rhrvr_v1()
        >>> model.calc_rhlvrdh_rhrvrdh_v1()
        >>> model.calc_alvrdh_arvrdh_ulvrdh_urvrdh_v1()
        >>> aides.alvrdh
        alvrdh(0.0, 0.0, 0.0, 0.0, 0.0, 0.0, 0.0, 0.0, 0.0, 0.0, 0.0)
        >>> aides.arvrdh
        arvrdh(0.0, 2.5, 4.5, 5.0, 5.5, 7.5, 9.5, 10.0, 10.5, 12.5, 15.0)
        >>> aides.ulvrdh
        ulvrdh(0.0, 0.0, 0.0, 1.0, 1.0, 1.0, 1.0, 1.0, 1.0, 1.0, 1.0)
        >>> aides.urvrdh
        urvrdh(5.09902, 5.09902, 5.09902, 5.09902, 5.09902, 5.09902, 5.09902,
               5.09902, 5.09902, 5.09902, 5.09902)

        >>> numdiff()
        d_alvr/d_h: 0.0, 0.0, 0.0, 0.0, 0.0, 0.0, 0.0, 0.0, 0.0, 0.0, 0.0
        d_arvr/d_h: 0.0, 2.5, 4.5, 5.0, 5.5, 7.5, 9.5, 10.0, 10.5, 12.5, 15.0
        d_ulvr/d_h: 0.0, 0.0, 0.0, 1.0, 1.0, 1.0, 1.0, 1.0, 1.0, 1.0, 1.0
        d_urvr/d_h: 5.09902, 5.09902, 5.09902, 5.09902, 5.09902, 5.09902, \
5.09902, 5.09902, 5.09902, 5.09902, 5.09902

        >>> hr(0.1)
        >>> derived.hrp.update()
        >>> bnvr(left=4.0, right=5.0)
        >>> derived.bnvrf.update()
        >>> derived.hv(left=1.0, right=2.0)
        >>> model.calc_rhlvr_rhrvr_v1()
        >>> model.calc_rhlvrdh_rhrvrdh_v1()
        >>> model.calc_alvrdh_arvrdh_ulvrdh_urvrdh_v1()
        >>> aides.alvrdh
        alvrdh(0.0, 0.0, 0.006224, 0.081965, 0.371535, 1.999625, 3.599999, 4.0,
               4.4, 6.0, 8.0)
        >>> aides.arvrdh
        arvrdh(0.0, 0.0, 0.0, 0.0, 0.0, 0.0, 0.00778, 0.102457, 0.464419,
               2.499532, 5.0)
        >>> aides.ulvrdh
        ulvrdh(0.0, 0.000876, 0.641565, 2.061553, 3.48154, 4.12223, 4.123105,
               4.123105, 4.123106, 4.123106, 4.123106)
        >>> aides.urvrdh
        urvrdh(0.0, 0.0, 0.0, 0.0, 0.000001, 0.001083, 0.79342, 2.54951,
               4.305599, 5.097936, 5.099019)

        >>> numdiff()
        d_alvr/d_h: 0.0, 0.0, 0.006224, 0.081965, 0.371535, 1.999625, \
3.599999, 4.0, 4.4, 6.0, 8.0
        d_arvr/d_h: 0.0, -0.0, 0.0, 0.0, 0.0, 0.0, 0.00778, 0.102457, \
0.464419, 2.499532, 5.0
        d_ulvr/d_h: 0.0, 0.000876, 0.641565, 2.061553, 3.48154, 4.12223, \
4.123105, 4.123105, 4.123106, 4.123106, 4.123106
        d_urvr/d_h: 0.0, -0.0, 0.0, 0.0, 0.000001, 0.001083, 0.79342, \
2.54951, 4.305599, 5.097936, 5.099019
    """
    CONTROLPARAMETERS = (
        lstream_control.GTS,
        lstream_control.BNVR,
    )
    DERIVEDPARAMETERS = (
        lstream_derived.BNVRF,
    )
    REQUIREDSEQUENCES = (
        lstream_aides.RHLVR,
        lstream_aides.RHLVRDH,
        lstream_aides.RHRVR,
        lstream_aides.RHRVRDH,
    )
    RESULTSEQUENCES = (
        lstream_aides.ALVRDH,
        lstream_aides.ARVRDH,
        lstream_aides.ULVRDH,
        lstream_aides.URVRDH,
    )
    @staticmethod
    def __call__(model: modeltools.Model) -> None:
        con = model.parameters.control.fastaccess
        der = model.parameters.derived.fastaccess
        aid = model.sequences.aides.fastaccess
        for i in range(con.gts):
            aid.alvrdh[i] = con.bnvr[0]*aid.rhlvr[i]*aid.rhlvrdh[i]
            aid.ulvrdh[i] = aid.rhlvrdh[i]*der.bnvrf[0]
            aid.arvrdh[i] = con.bnvr[1]*aid.rhrvr[i]*aid.rhrvrdh[i]
            aid.urvrdh[i] = aid.rhrvrdh[i]*der.bnvrf[1]


class Calc_QM_V1(modeltools.Method):
    """Calculate the discharge of the main channel after Manning-Strickler.

    Basic equation:
      :math:`QM = MFM \\cdot \\frac{AM^{5/3}}{UM^{2/3}}`

    Examples:

        Note the handling of zero values for |UM| (in the third subsection):

        >>> from hydpy.models.lstream import *
        >>> parameterstep()
        >>> gts(3)
        >>> derived.mfm(10.0)
        >>> aides.am = 3.0, 0.0, 3.0
        >>> aides.um = 7.0, 7.0, 0.0
        >>> model.calc_qm_v1()
        >>> aides.qm
        qm(17.053102, 0.0, 0.0)
    """
    CONTROLPARAMETERS = (
        lstream_control.GTS,
    )
    DERIVEDPARAMETERS = (
        lstream_derived.MFM,
    )
    REQUIREDSEQUENCES = (
        lstream_aides.AM,
        lstream_aides.UM,
    )
    RESULTSEQUENCES = (
        lstream_aides.QM,
    )
    @staticmethod
    def __call__(model: modeltools.Model) -> None:
        con = model.parameters.control.fastaccess
        der = model.parameters.derived.fastaccess
        aid = model.sequences.aides.fastaccess
        for i in range(con.gts):
            if aid.um[i] > 0.:
                aid.qm[i] = der.mfm*aid.am[i]**(5./3.)/aid.um[i]**(2./3.)
            else:
                aid.qm[i] = 0.


class Calc_QM_V2(modeltools.Method):
    """Calculate the discharge of the main channel following the kinematic
    wave approach.

    Basic equation:
      :math:`QM = \\frac{QMDH}{AMDH} \\cdot AM`

    Examples:

        Note the handling of zero values for |AMDH| (in the second subsection):

        >>> from hydpy.models.lstream import *
        >>> parameterstep()
        >>> gts(2)
        >>> aides.am = 4.0, 4.0
        >>> aides.qmdh = 3.0, 3.0
        >>> aides.amdh = 2.0, 0.0
        >>> model.calc_qm_v2()
        >>> aides.qm
        qm(6.0, 0.0)
    """
    CONTROLPARAMETERS = (
        lstream_control.GTS,
    )
    REQUIREDSEQUENCES = (
        lstream_aides.AM,
        lstream_aides.QMDH,
        lstream_aides.AMDH,
    )
    RESULTSEQUENCES = (
        lstream_aides.QM,
    )
    @staticmethod
    def __call__(model: modeltools.Model) -> None:
        con = model.parameters.control.fastaccess
        aid = model.sequences.aides.fastaccess
        for i in range(con.gts):
            if aid.amdh[i] > 0.:
                aid.qm[i] = aid.qmdh[i]/aid.amdh[i]*aid.am[i]
            else:
                aid.qm[i] = 0.


class Calc_QMDH_V1(modeltools.Method):
    """Calculate the derivative of the discharge of the main channel
    following method |Calc_QM_V1|.

    Basic equation:
      :math:`QMDH = MFM \\cdot
      \\frac{5 \\cdot  AM^{2/3} \\cdot AMDH}{3 \\cdot UM^{2/3}} -
      \\frac{2 \\cdot  AM^{5/3} \\cdot UMDH}{3 \\cdot UM^{5/3}}`

    Examples:

        First, we apply the class |NumericalDifferentiator| to validate the
        calculated derivatives:

        >>> from hydpy.models.lstream import *
        >>> parameterstep()
        >>> gts(2)
        >>> bm(2.0)
        >>> bnm(4.0)
        >>> hm(2.0)
        >>> derived.mfm(10.0)
        >>> derived.hrp(0.0)
        >>> derived.bnmf.update()
        >>> states.h = 0.0, 1.0
        >>> model.calc_rhm_v1()
        >>> model.calc_rhmdh_v1()
        >>> model.calc_rhv_v1()
        >>> model.calc_rhvdh_v1()
        >>> model.calc_am_um_v1()
        >>> model.calc_amdh_umdh_v1()
        >>> model.calc_qmdh_v1()
        >>> aides.qmdh
        qmdh(0.0, 94.12356)

        >>> from hydpy import NumericalDifferentiator
        >>> NumericalDifferentiator(
        ...     xsequence=states.h,
        ...     ysequences=[aides.qm],
        ...     methods=[model.calc_rhm_v1,
        ...              model.calc_rhv_v1,
        ...              model.calc_am_um_v1,
        ...              model.calc_qm_v1],
        ...     dx=1e-8)()
        d_qm/d_h: 0.000024, 94.123561

        Second, we show that zero values for |AM| or |UM| result in zero
        values for |QMDH|:

        >>> aides.am = 1.0, 0.0
        >>> aides.um = 0.0, 1.0
        >>> model.calc_qmdh_v1()
        >>> aides.qmdh
        qmdh(0.0, 0.0)
    """
    CONTROLPARAMETERS = (
        lstream_control.GTS,
    )
    DERIVEDPARAMETERS = (
        lstream_derived.MFM,
    )
    REQUIREDSEQUENCES = (
        lstream_aides.AM,
        lstream_aides.AMDH,
        lstream_aides.UM,
        lstream_aides.UMDH,
    )
    RESULTSEQUENCES = (
        lstream_aides.QMDH,
    )
    @staticmethod
    def __call__(model: modeltools.Model) -> None:
        con = model.parameters.control.fastaccess
        der = model.parameters.derived.fastaccess
        aid = model.sequences.aides.fastaccess
        for i in range(con.gts):
            if (aid.am[i] > 0.) and (aid.um[i] > 0.):
                aid.qmdh[i] = der.mfm * (
                    5.*aid.am[i]**(2./3.)*aid.amdh[i]/(3.*aid.um[i]**(2./3.)) -
                    2.*aid.am[i]**(5./3.)*aid.umdh[i]/(3.*aid.um[i]**(5./3.)))
            else:
                aid.qmdh[i] = 0.


class Calc_QLV_QRV_V1(modeltools.Method):
    """Calculate the discharge of both forelands after Manning-Strickler.

    Basic equation:
      :math:`QV = MFV \\cdot \\frac{AV^{5/3}}{UV^{2/3}}`

    Examples:

        Note the handling of zero values for |ULV| and |URV| (in the second
        subsection):

        >>> from hydpy.models.lstream import *
        >>> parameterstep()
        >>> gts(2)
        >>> derived.mfv(left=10.0, right=18.0)
        >>> aides.alv = 3.0, 3.0
        >>> aides.arv = 4.0, 4.0
        >>> aides.ulv = 7.0, 0.0
        >>> aides.urv = 8.0, 0.0
        >>> model.calc_qlv_qrv_v1()
        >>> aides.qlv
        qlv(17.053102, 0.0)
        >>> aides.qrv
        qrv(45.357158, 0.0)
    """
    CONTROLPARAMETERS = (
        lstream_control.GTS,
    )
    DERIVEDPARAMETERS = (
        lstream_derived.MFV,
    )
    REQUIREDSEQUENCES = (
        lstream_aides.ALV,
        lstream_aides.ARV,
        lstream_aides.ULV,
        lstream_aides.URV,
    )
    RESULTSEQUENCES = (
        lstream_aides.QLV,
        lstream_aides.QRV,
    )
    @staticmethod
    def __call__(model: modeltools.Model) -> None:
        con = model.parameters.control.fastaccess
        der = model.parameters.derived.fastaccess
        aid = model.sequences.aides.fastaccess
        for i in range(con.gts):
            if aid.ulv[i] > 0.:
                aid.qlv[i] = der.mfv[0]*aid.alv[i]**(5./3.)/aid.ulv[i]**(2./3.)
            else:
                aid.qlv[i] = 0.
            if aid.urv[i] > 0:
                aid.qrv[i] = der.mfv[1]*aid.arv[i]**(5./3.)/aid.urv[i]**(2./3.)
            else:
                aid.qrv[i] = 0.


class Calc_QLV_QRV_V2(modeltools.Method):
    """Calculate the discharge of both forelands following the kinematic
    wave approach.

    Basic equation:
      :math:`QV = \\frac{QVDH}{AVDH} \\cdot AV`

    Examples:

        Note the handling of zero values for |ALVDH| and |ARVDH| (in the
        second subsection):

        >>> from hydpy.models.lstream import *
        >>> parameterstep()
        >>> gts(2)
        >>> aides.alv = 3.0, 3.0
        >>> aides.arv = 5.0, 5.0
        >>> aides.qlvdh = 4.0, 4.0
        >>> aides.qrvdh = 6.0, 6.0
        >>> aides.alvdh = 2.0, 0.0
        >>> aides.arvdh = 4.0, 0.0
        >>> model.calc_qlv_qrv_v2()
        >>> aides.qlv
        qlv(6.0, 0.0)
        >>> aides.qrv
        qrv(7.5, 0.0)
    """
    CONTROLPARAMETERS = (
        lstream_control.GTS,
    )
    REQUIREDSEQUENCES = (
        lstream_aides.ALV,
        lstream_aides.ARV,
        lstream_aides.ALVDH,
        lstream_aides.ARVDH,
        lstream_aides.QLVDH,
        lstream_aides.QRVDH,
    )
    RESULTSEQUENCES = (
        lstream_aides.QLV,
        lstream_aides.QRV,
    )
    @staticmethod
    def __call__(model: modeltools.Model) -> None:
        con = model.parameters.control.fastaccess
        aid = model.sequences.aides.fastaccess
        for i in range(con.gts):
            if aid.alvdh[i] > 0.:
                aid.qlv[i] = aid.qlvdh[i]/aid.alvdh[i]*aid.alv[i]
            else:
                aid.qlv[i] = 0.
            if aid.arvdh[i] > 0.:
                aid.qrv[i] = aid.qrvdh[i]/aid.arvdh[i]*aid.arv[i]
            else:
                aid.qrv[i] = 0.


class Calc_QLVDH_QRVDH_V1(modeltools.Method):
    """Calculate the derivative of the discharge of both forelands with
    respect to the stage following method |Calc_QLV_QRV_V1|.

    Basic equation:
      :math:`QVDH = MFV \\cdot
      \\frac{5 \\cdot  AV^{2/3} \\cdot AVDH}{3 \\cdot UV^{2/3}} -
      \\frac{2 \\cdot  AV^{5/3} \\cdot UVDH}{3 \\cdot UV^{5/3}}`

    Examples:

        First, we apply the class |NumericalDifferentiator| to validate the
        calculated derivatives:

        >>> from hydpy.models.lstream import *
        >>> parameterstep()
        >>> gts(2)
        >>> hm(1.0)
        >>> bv(left=2.0, right=3.0)
        >>> bnv(left=4.0, right=5.0)
        >>> derived.bnvf.update()
        >>> derived.hv(left=1.0, right=2.0)
        >>> derived.mfv(left=10.0, right=18.0)
        >>> derived.hrp(0.0)
        >>> states.h = 0.5, 1.5
        >>> model.calc_rhv_v1()
        >>> model.calc_rhvdh_v1()
        >>> model.calc_rhlvr_rhrvr_v1()
        >>> model.calc_rhlvrdh_rhrvrdh_v1()
        >>> model.calc_alv_arv_ulv_urv_v1()
        >>> model.calc_alvdh_arvdh_ulvdh_urvdh_v1()
        >>> model.calc_qlvdh_qrvdh_v1()
        >>> aides.qlvdh
        qlvdh(0.0, 29.091363)
        >>> aides.qrvdh
        qrvdh(0.0, 74.651886)

        >>> from hydpy import NumericalDifferentiator
        >>> numdiff = NumericalDifferentiator(
        ...     xsequence=states.h,
        ...     ysequences=[aides.qlv, aides.qrv],
        ...     methods=[model.calc_rhv_v1,
        ...              model.calc_rhlvr_rhrvr_v1,
        ...              model.calc_alv_arv_ulv_urv_v1,
        ...              model.calc_qlv_qrv_v1])()
        d_qlv/d_h: 0.0, 29.091363
        d_qrv/d_h: 0.0, 74.651886

        Second, we show that zero values for |ALV| or |ULV| as well as for
        |ARV| or |URV| result in zero values for |QLVDH| or |QRVDH|,
        respectively:

        >>> aides.alv = 1.0, 0.0
        >>> aides.ulv = 0.0, 1.0
        >>> aides.arv = 1.0, 0.0
        >>> aides.urv = 0.0, 1.0
        >>> model.calc_qlvdh_qrvdh_v1()
        >>> aides.qlvdh
        qlvdh(0.0, 0.0)
        >>> aides.qrvdh
        qrvdh(0.0, 0.0)
    """
    CONTROLPARAMETERS = (
        lstream_control.GTS,
    )
    DERIVEDPARAMETERS = (
        lstream_derived.MFV,
    )
    REQUIREDSEQUENCES = (
        lstream_aides.ALV,
        lstream_aides.ALVDH,
        lstream_aides.ARV,
        lstream_aides.ARVDH,
        lstream_aides.ULV,
        lstream_aides.ULVDH,
        lstream_aides.URV,
        lstream_aides.URVDH,
    )
    RESULTSEQUENCES = (
        lstream_aides.QLVDH,
        lstream_aides.QRVDH,
    )
    @staticmethod
    def __call__(model: modeltools.Model) -> None:
        con = model.parameters.control.fastaccess
        der = model.parameters.derived.fastaccess
        aid = model.sequences.aides.fastaccess
        for i in range(con.gts):
            if (aid.alv[i] > 0.) and (aid.ulv[i] > 0.):
                aid.qlvdh[i] = der.mfv[0] * (
                    5.*aid.alv[i]**(2./3.)*aid.alvdh[i]/(
                        3.*aid.ulv[i]**(2./3.)) -
                    2.*aid.alv[i]**(5./3.)*aid.ulvdh[i]/(
                        3.*aid.ulv[i]**(5./3.)))
            else:
                aid.qlvdh[i] = 0.
            if (aid.arv[i] > 0.) and (aid.urv[i] > 0.):
                aid.qrvdh[i] = der.mfv[1] * (
                    5.*aid.arv[i]**(2./3.)*aid.arvdh[i]/(
                        3.*aid.urv[i]**(2./3.)) -
                    2.*aid.arv[i]**(5./3.)*aid.urvdh[i]/(
                        3.*aid.urv[i]**(5./3.))
                )
            else:
                aid.qrvdh[i] = 0.


class Calc_QLVR_QRVR_V1(modeltools.Method):
    """Calculate the discharge of both outer embankments after
    Manning-Strickler.

    Basic equation:
      :math:`QVR = MFV \\cdot \\frac{AVR^{5/3}}{UVR^{2/3}}`

    Examples:

        Note the handling of zero values for |ULVR| and |URVR| (in the second
        subsection):

        >>> from hydpy.models.lstream import *
        >>> parameterstep()
        >>> gts(2)
        >>> derived.mfv(left=10.0, right=1.2)
        >>> aides.alvr = 3.0, 3.0
        >>> aides.arvr = 4.0, 4.0
        >>> aides.ulvr = 7.0, 0.0
        >>> aides.urvr = 8.0, 0.0
        >>> model.calc_qlvr_qrvr_v1()
        >>> aides.qlvr
        qlvr(17.053102, 0.0)
        >>> aides.qrvr
        qrvr(3.023811, 0.0)
    """
    CONTROLPARAMETERS = (
        lstream_control.GTS,
    )
    DERIVEDPARAMETERS = (
        lstream_derived.MFV,
    )
    REQUIREDSEQUENCES = (
        lstream_aides.ALVR,
        lstream_aides.ARVR,
        lstream_aides.ULVR,
        lstream_aides.URVR,
    )
    RESULTSEQUENCES = (
        lstream_aides.QLVR,
        lstream_aides.QRVR,
    )
    @staticmethod
    def __call__(model: modeltools.Model) -> None:
        con = model.parameters.control.fastaccess
        der = model.parameters.derived.fastaccess
        aid = model.sequences.aides.fastaccess
        for i in range(con.gts):
            if aid.ulvr[i] > 0.:
                aid.qlvr[i] = \
                    der.mfv[0]*aid.alvr[i]**(5./3.)/aid.ulvr[i]**(2./3.)
            else:
                aid.qlvr[i] = 0.
            if aid.urvr[i] > 0.:
                aid.qrvr[i] = \
                    der.mfv[1]*aid.arvr[i]**(5./3.)/aid.urvr[i]**(2./3.)
            else:
                aid.qrvr[i] = 0.


class Calc_QLVR_QRVR_V2(modeltools.Method):
    """Calculate the discharge of both outer embankments following the
    kinematic wave approach.

    Basic equation:
      :math:`QVR = \\frac{QVRDH}{AVRDH} \\cdot AVR`

    Examples:

        Note the handling of zero values for |ALVRDH| and |ARVRDH| (in the
        second subsection):

        >>> from hydpy.models.lstream import *
        >>> parameterstep()
        >>> gts(2)
        >>> aides.alvr = 3.0, 3.0
        >>> aides.arvr = 5.0, 5.0
        >>> aides.qlvrdh = 4.0, 4.0
        >>> aides.qrvrdh = 6.0, 6.0
        >>> aides.alvrdh = 2.0, 0.0
        >>> aides.arvrdh = 4.0, 0.0
        >>> model.calc_qlvr_qrvr_v2()
        >>> aides.qlvr
        qlvr(6.0, 0.0)
        >>> aides.qrvr
        qrvr(7.5, 0.0)
    """
    CONTROLPARAMETERS = (
        lstream_control.GTS,
    )
    DERIVEDPARAMETERS = (
        lstream_derived.MFV,
    )
    REQUIREDSEQUENCES = (
        lstream_aides.ALVR,
        lstream_aides.ARVR,
        lstream_aides.QLVRDH,
        lstream_aides.QRVRDH,
        lstream_aides.ALVRDH,
        lstream_aides.ARVRDH,
    )
    RESULTSEQUENCES = (
        lstream_aides.QLVR,
        lstream_aides.QRVR,
    )
    @staticmethod
    def __call__(model: modeltools.Model) -> None:
        con = model.parameters.control.fastaccess
        aid = model.sequences.aides.fastaccess
        for i in range(con.gts):
            if aid.alvrdh[i] > 0.:
                aid.qlvr[i] = aid.qlvrdh[i]/aid.alvrdh[i]*aid.alvr[i]
            else:
                aid.qlvr[i] = 0.
            if aid.arvrdh[i] > 0.:
                aid.qrvr[i] = aid.qrvrdh[i]/aid.arvrdh[i]*aid.arvr[i]
            else:
                aid.qrvr[i] = 0.


class Calc_QLVRDH_QRVRDH_V1(modeltools.Method):
    """Calculate the derivative of the discharge over the outer embankments
    with respect to the stage following method |Calc_QLVR_QRVR_V1|.

    Basic equation:
      :math:`QVRDH = MFVR \\cdot
      \\frac{5 \\cdot  AVR^{2/3} \\cdot AVRDH}{3 \\cdot UVR^{2/3}} -
      \\frac{2 \\cdot  AVR{5/3} \\cdot UVRDH}{3 \\cdot UVR^{5/3}}`

    Examples:

        First, we apply the class |NumericalDifferentiator| to validate the
        calculated derivatives:

        >>> from hydpy.models.lstream import *
        >>> parameterstep()
        >>> gts(2)
        >>> hm(1.0)
        >>> bnvr(left=4.0, right=5.0)
        >>> derived.bnvrf.update()
        >>> derived.hv(left=1.0, right=2.0)
        >>> derived.mfv(left=10.0, right=18.0)
        >>> derived.hrp(0.0)
        >>> states.h = 1.5, 3.5
        >>> model.calc_rhlvr_rhrvr_v1()
        >>> model.calc_rhlvrdh_rhrvrdh_v1()
        >>> model.calc_alvr_arvr_ulvr_urvr_v1()
        >>> model.calc_alvrdh_arvrdh_ulvrdh_urvrdh_v1()
        >>> model.calc_qlvrdh_qrvrdh_v1()
        >>> aides.qlvrdh
        qlvrdh(0.0, 64.717418)
        >>> aides.qrvrdh
        qrvrdh(0.0, 23.501747)

        >>> from hydpy import NumericalDifferentiator
        >>> NumericalDifferentiator(
        ...     xsequence=states.h,
        ...     ysequences=[aides.qlvr, aides.qrvr],
        ...     methods=[model.calc_rhlvr_rhrvr_v1,
        ...              model.calc_alvr_arvr_ulvr_urvr_v1,
        ...              model.calc_qlvr_qrvr_v1])()
        d_qlvr/d_h: 0.0, 64.717418
        d_qrvr/d_h: 0.0, 23.501747

        Second, we show that zero values for |ALVR| or |ULVR| as well as for
        |ARVR| or |URVR| result in zero values for |QLVRDH| or |QRVRDH|,
        respectively:

        >>> aides.alvr = 1.0, 0.0
        >>> aides.ulvr = 0.0, 1.0
        >>> aides.arvr = 1.0, 0.0
        >>> aides.urvr = 0.0, 1.0
        >>> model.calc_qlvrdh_qrvrdh_v1()
        >>> aides.qlvrdh
        qlvrdh(0.0, 0.0)
        >>> aides.qrvrdh
        qrvrdh(0.0, 0.0)
    """
    CONTROLPARAMETERS = (
        lstream_control.GTS,
    )
    DERIVEDPARAMETERS = (
        lstream_derived.MFV,
    )
    REQUIREDSEQUENCES = (
        lstream_aides.ALVR,
        lstream_aides.ALVRDH,
        lstream_aides.ARVR,
        lstream_aides.ARVRDH,
        lstream_aides.ULVR,
        lstream_aides.ULVRDH,
        lstream_aides.URVR,
        lstream_aides.URVRDH,
    )
    RESULTSEQUENCES = (
        lstream_aides.QLVRDH,
        lstream_aides.QRVRDH,
    )
    @staticmethod
    def __call__(model: modeltools.Model) -> None:
        con = model.parameters.control.fastaccess
        der = model.parameters.derived.fastaccess
        aid = model.sequences.aides.fastaccess
        for i in range(con.gts):
            if (aid.alvr[i] > 0.) and (aid.ulvr[i] > 0.):
                aid.qlvrdh[i] = der.mfv[0] * (
                    5.*aid.alvr[i]**(2./3.)*aid.alvrdh[i]/(
                        3.*aid.ulvr[i]**(2./3.)) -
                    2.*aid.alvr[i]**(5./3.)*aid.ulvrdh[i]/(
                        3.*aid.ulvr[i]**(5./3.)))
            else:
                aid.qlvrdh[i] = 0.
            if (aid.arvr[i] > 0.) and (aid.urvr[i] > 0.):
                aid.qrvrdh[i] = der.mfv[1] * (
                    5.*aid.arvr[i]**(2./3.)*aid.arvrdh[i]/(
                        3.*aid.urvr[i]**(2./3.)) -
                    2.*aid.arvr[i]**(5./3.)*aid.urvrdh[i]/(
                        3.*aid.urvr[i]**(5./3.)))
            else:
                aid.qrvrdh[i] = 0.


class Calc_AG_V1(modeltools.Method):
    """Calculate the through wetted of the total cross-sections.

    Basic equation:
      :math:`AG = AM+ALV+ARV+ALVR+ARVR`

    Example:

        >>> from hydpy.models.lstream import *
        >>> parameterstep()
        >>> gts(2)
        >>> aides.am = 0.0, 1.0
        >>> aides.alv = 2.0, 4.0
        >>> aides.arv = 3.0, 5.0
        >>> aides.alvr = 6.0, 8.0
        >>> aides.arvr = 7.0, 9.0
        >>> model.calc_ag_v1()
        >>> aides.ag
        ag(18.0, 27.0)
    """
    CONTROLPARAMETERS = (
        lstream_control.GTS,
    )
    REQUIREDSEQUENCES = (
        lstream_aides.AM,
        lstream_aides.ALV,
        lstream_aides.ARV,
        lstream_aides.ALVR,
        lstream_aides.ARVR,
    )
    RESULTSEQUENCES = (
        lstream_aides.AG,
    )
    @staticmethod
    def __call__(model: modeltools.Model) -> None:
        con = model.parameters.control.fastaccess
        aid = model.sequences.aides.fastaccess
        for i in range(con.gts):
            aid.ag[i] = aid.am[i]+aid.alv[i]+aid.arv[i]+aid.alvr[i]+aid.arvr[i]


class Calc_QG_V1(modeltools.Method):
    """Calculate the discharge of the total cross-section.

    Basic equation:
      :math:`QG = QM+QLV+QRV+QLVR+QRVR`

    Example:

        >>> from hydpy.models.lstream import *
        >>> parameterstep()
        >>> gts(2)
        >>> aides.qm = 0.0, 1.0
        >>> aides.qlv = 2.0, 4.0
        >>> aides.qrv = 3.0, 5.0
        >>> aides.qlvr = 6.0, 8.0
        >>> aides.qrvr = 7.0, 9.0
        >>> model.calc_qg_v1()
        >>> fluxes.qg
        qg(18.0, 27.0)
    """
    CONTROLPARAMETERS = (
        lstream_control.GTS,
    )
    REQUIREDSEQUENCES = (
        lstream_aides.QM,
        lstream_aides.QLV,
        lstream_aides.QRV,
        lstream_aides.QLVR,
        lstream_aides.QRVR,
    )
    RESULTSEQUENCES = (
        lstream_fluxes.QG,
    )
    @staticmethod
    def __call__(model: modeltools.Model) -> None:
        con = model.parameters.control.fastaccess
        flu = model.sequences.fluxes.fastaccess
        aid = model.sequences.aides.fastaccess
        for i in range(con.gts):
            flu.qg[i] = aid.qm[i]+aid.qlv[i]+aid.qrv[i]+aid.qlvr[i]+aid.qrvr[i]


class Calc_QG_V2(modeltools.Method):
    """Determine the discharge of each the total cross-section based on an
    artificial neural network describing the relationship between water
    storage in the total channel and discharge.

    Example:

        The following example applies a very simple relationship based
        on a single neuron:

        >>> from hydpy.models.lstream import *
        >>> parameterstep()
        >>> gts(2)
        >>> vg2qg(nmb_inputs=1, nmb_neurons=(1,), nmb_outputs=1,
        ...       weights_input=0.5, weights_output=1.0,
        ...       intercepts_hidden=0.0, intercepts_output=-0.5)

        >>> from hydpy import UnitTest
        >>> test = UnitTest(model,
        ...                 model.calc_qg_v2,
        ...                 last_example=10,
        ...                 parseqs=(states.vg,
        ...                          fluxes.qg))
        >>> test.nexts.vg = numpy.ones((10, 2))
        >>> test.nexts.vg[:, 0] = numpy.arange(0.0, 10.0)
        >>> test.nexts.vg[:, 1] = numpy.arange(10.0, 20.0)
        >>> test()
        | ex. |        vg |                 qg |
        ----------------------------------------
        |   1 | 0.0  10.0 |      0.0  0.493307 |
        |   2 | 1.0  11.0 | 0.122459   0.49593 |
        |   3 | 2.0  12.0 | 0.231059  0.497527 |
        |   4 | 3.0  13.0 | 0.317574  0.498499 |
        |   5 | 4.0  14.0 | 0.380797  0.499089 |
        |   6 | 5.0  15.0 | 0.424142  0.499447 |
        |   7 | 6.0  16.0 | 0.452574  0.499665 |
        |   8 | 7.0  17.0 | 0.470688  0.499797 |
        |   9 | 8.0  18.0 | 0.482014  0.499877 |
        |  10 | 9.0  19.0 | 0.489013  0.499925 |

        For more realistic approximations of measured relationships between
        storage and discharge, we require larger neural networks.
    """
    CONTROLPARAMETERS = (
        lstream_control.VG2QG,
    )
    REQUIREDSEQUENCES = (
        lstream_states.VG,
    )
    RESULTSEQUENCES = (
        lstream_fluxes.QG,
    )
    @staticmethod
    def __call__(model: modeltools.Model) -> None:
        con = model.parameters.control.fastaccess
        flu = model.sequences.fluxes.fastaccess
        sta = model.sequences.states.fastaccess
        for i in range(con.gts):
            con.vg2qg.inputs[0] = sta.vg[i]
            con.vg2qg.process_actual_input()
            flu.qg[i] = con.vg2qg.outputs[0]


class Calc_WBM_V1(modeltools.Method):
    """Calculate the water table width above the main channel.

    Examples:

        Due to :math:`WBM = \\frac{dAM}{dh}`, we can apply the class
        |NumericalDifferentiator| to validate the calculated water
        table widths:

        >>> from hydpy.models.lstream import *
        >>> parameterstep()
        >>> gts(5)
        >>> bm(4.0)
        >>> bnm(2.0)
        >>> hm(1.0)
        >>> hr(0.0)
        >>> derived.hrp.update()
        >>> states.h = 0.0, 0.9, 1.0, 1.1, 2.0
        >>> model.calc_rhm_v1()
        >>> model.calc_rhmdh_v1()
        >>> model.calc_rhv_v1()
        >>> model.calc_rhvdh_v1()
        >>> model.calc_wbm_v1()
        >>> aides.wbm
        wbm(4.0, 7.6, 8.0, 8.0, 8.0)

        >>> from hydpy import NumericalDifferentiator
        >>> numdiff = NumericalDifferentiator(
        ...     xsequence=states.h,
        ...     ysequences=[aides.am],
        ...     methods=[model.calc_rhm_v1,
        ...              model.calc_rhv_v1,
        ...              model.calc_am_um_v1])
        >>> numdiff()
        d_am/d_h: 4.0, 7.6, 8.0, 8.0, 8.0

        >>> hr(0.1)
        >>> derived.hrp.update()
        >>> model.calc_rhm_v1()
        >>> model.calc_rhmdh_v1()
        >>> model.calc_rhv_v1()
        >>> model.calc_rhvdh_v1()
        >>> model.calc_wbm_v1()
        >>> aides.wbm
        wbm(2.081965, 7.593774, 7.918034, 8.028465, 8.0)

        >>> numdiff()
        d_am/d_h: 2.081965, 7.593774, 7.918034, 8.028465, 8.0
    """
    CONTROLPARAMETERS = (
        lstream_control.GTS,
        lstream_control.BM,
        lstream_control.BNM,
    )
    REQUIREDSEQUENCES = (
        lstream_aides.RHM,
        lstream_aides.RHMDH,
        lstream_aides.RHV,
        lstream_aides.RHVDH,
    )
    RESULTSEQUENCES = (
        lstream_aides.WBM,
    )
    @staticmethod
    def __call__(model: modeltools.Model) -> None:
        con = model.parameters.control.fastaccess
        aid = model.sequences.aides.fastaccess
        for i in range(con.gts):
            d_temp1 = aid.rhm[i]-aid.rhv[i]
            d_temp2 = aid.rhmdh[i]-aid.rhvdh[i]
            aid.wbm[i] = (
                con.bnm*d_temp1*d_temp2 +
                con.bnm*2.*d_temp2*aid.rhv[i] +
                (con.bm+con.bnm*d_temp1)*d_temp2 +
                (con.bm+con.bnm*2.*d_temp1)*aid.rhvdh[i])


class Calc_WBLV_WBRV_V1(modeltools.Method):
    """Calculate the water table width above both forelands.

    Examples:

        Due to :math:`WBV = \\frac{dAV}{dh}`, we can apply the class
        |NumericalDifferentiator| to validate the calculated water
        table widths:

        >>> from hydpy.models.lstream import *
        >>> parameterstep()
        >>> gts(11)
        >>> bm(4.0)
        >>> bnm(2.0)
        >>> derived.bnvf.update()
        >>> hm(1.0)
        >>> bv(left=2.0, right=3.0)
        >>> bbv(left=10., right=40.)
        >>> bnv(left=10., right=20.)
        >>> derived.hv.update()
        >>> derived.hv
        hv(left=1.0, right=2.0)
        >>> hr(0.0)
        >>> derived.hrp.update()
        >>> states.h = 1.0, 1.5, 1.9, 2.0, 2.1, 2.5, 2.9, 3.0, 3.1, 3.5, 4.0
        >>> model.calc_rhv_v1()
        >>> model.calc_rhvdh_v1()
        >>> model.calc_rhlvr_rhrvr_v1()
        >>> model.calc_rhlvrdh_rhrvrdh_v1()
        >>> model.calc_wblv_wbrv_v1()
        >>> aides.wblv
        wblv(2.0, 7.0, 11.0, 12.0, 12.0, 12.0, 12.0, 12.0, 12.0, 12.0, 12.0)
        >>> aides.wbrv
        wbrv(3.0, 13.0, 21.0, 23.0, 25.0, 33.0, 41.0, 43.0, 43.0, 43.0, 43.0)

        >>> from hydpy import NumericalDifferentiator
        >>> numdiff = NumericalDifferentiator(
        ...     xsequence=states.h,
        ...     ysequences=[aides.alv, aides.arv],
        ...     methods=[model.calc_rhv_v1,
        ...              model.calc_rhlvr_rhrvr_v1,
        ...              model.calc_alv_arv_ulv_urv_v1])
        >>> numdiff()
        d_alv/d_h: 2.0, 7.0, 11.0, 12.0, 12.0, 12.0, 12.0, 12.0, 12.0, \
12.0, 12.0
        d_arv/d_h: 3.0, 13.0, 21.0, 23.0, 25.0, 33.0, 41.0, 43.0, 43.0, \
43.0, 43.0

        >>> hr(0.1)
        >>> derived.hrp.update()
        >>> model.calc_rhv_v1()
        >>> model.calc_rhvdh_v1()
        >>> model.calc_rhlvr_rhrvr_v1()
        >>> model.calc_rhlvrdh_rhrvrdh_v1()
        >>> model.calc_wblv_wbrv_v1()
        >>> aides.wblv
        wblv(1.204913, 6.998638, 10.984437, 11.795086, 12.071163, 12.000937,
             12.000002, 12.0, 12.0, 12.0, 12.0)
        >>> aides.wbrv
        wbrv(1.909826, 12.997489, 20.999995, 22.999999, 25.0, 33.0, 40.96888,
             42.590174, 43.142325, 43.001873, 43.000001)

        >>> numdiff()
        d_alv/d_h: 1.204913, 6.998638, 10.984437, 11.795086, 12.071163, \
12.000937, 12.000002, 12.0, 12.0, 12.0, 12.0
        d_arv/d_h: 1.909826, 12.997489, 20.999995, 22.999999, 25.0, 33.0, \
40.96888, 42.590174, 43.142325, 43.001873, 43.000001
    """
    CONTROLPARAMETERS = (
        lstream_control.GTS,
        lstream_control.BV,
        lstream_control.BNV,
    )
    REQUIREDSEQUENCES = (
        lstream_aides.RHV,
        lstream_aides.RHVDH,
        lstream_aides.RHLVR,
        lstream_aides.RHLVRDH,
        lstream_aides.RHRVR,
        lstream_aides.RHRVRDH,
    )
    RESULTSEQUENCES = (
        lstream_aides.WBLV,
        lstream_aides.WBRV,
    )
    @staticmethod
    def __call__(model: modeltools.Model) -> None:
        con = model.parameters.control.fastaccess
        aid = model.sequences.aides.fastaccess
        for i in range(con.gts):
            d_temp1 = aid.rhv[i] - aid.rhlvr[i]
            d_temp2 = aid.rhvdh[i] - aid.rhlvrdh[i]
            aid.wblv[i] = (
                con.bnv[0]*d_temp1*d_temp2/2. +
                con.bnv[0]*d_temp2*aid.rhlvr[i] +
                (con.bnv[0]*d_temp1/2.+con.bv[0])*d_temp2 +
                (con.bnv[0]*d_temp1+con.bv[0])*aid.rhlvrdh[i])
            d_temp1 = aid.rhv[i] - aid.rhrvr[i]
            d_temp2 = aid.rhvdh[i] - aid.rhrvrdh[i]
            aid.wbrv[i] = (
                con.bnv[1]*d_temp1*d_temp2/2. +
                con.bnv[1]*d_temp2*aid.rhrvr[i] +
                (con.bnv[1]*d_temp1/2.+con.bv[1])*d_temp2 +
                (con.bnv[1]*d_temp1+con.bv[1])*aid.rhrvrdh[i])


class Calc_WBLVR_WBRVR_V1(modeltools.Method):
    """Calculate the water table width above both outer embankments.

    Examples:

        Due to :math:`WBVR = \\frac{dAVR}{dh}`, we can apply the class
        |NumericalDifferentiator| to validate the calculated water
        table widths:

        >>> from hydpy.models.lstream import *
        >>> parameterstep()
        >>> gts(11)
        >>> hm(1.0)
        >>> bnvr(left=4.0, right=5.0)
        >>> derived.bnvrf.update()
        >>> derived.hv(left=1.0, right=2.0)
        >>> hr(0.0)
        >>> derived.hrp.update()
        >>> states.h = 1.0, 1.5, 1.9, 2.0, 2.1, 2.5, 2.9, 3.0, 3.1, 3.5, 4.0
        >>> model.calc_rhlvr_rhrvr_v1()
        >>> model.calc_rhlvrdh_rhrvrdh_v1()
        >>> model.calc_wblvr_wbrvr_v1()
        >>> aides.wblvr
        wblvr(0.0, 0.0, 0.0, 0.0, 0.4, 2.0, 3.6, 4.0, 4.4, 6.0, 8.0)
        >>> aides.wbrvr
        wbrvr(0.0, 0.0, 0.0, 0.0, 0.0, 0.0, 0.0, 0.0, 0.5, 2.5, 5.0)

        >>> from hydpy import NumericalDifferentiator
        >>> numdiff = NumericalDifferentiator(
        ...     xsequence=states.h,
        ...     ysequences=[aides.alvr, aides.arvr],
        ...     methods=[model.calc_rhlvr_rhrvr_v1,
        ...              model.calc_alvr_arvr_ulvr_urvr_v1])
        >>> numdiff()
        d_alvr/d_h: 0.0, 0.0, 0.0, 0.0, 0.4, 2.0, 3.6, 4.0, 4.4, 6.0, 8.0
        d_arvr/d_h: 0.0, 0.0, 0.0, 0.0, 0.0, 0.0, 0.0, 0.0, 0.5, 2.5, 5.0

        >>> hr(0.1)
        >>> derived.hrp.update()
        >>> model.calc_rhlvr_rhrvr_v1()
        >>> model.calc_rhlvrdh_rhrvrdh_v1()
        >>> model.calc_wblvr_wbrvr_v1()
        >>> aides.wblvr
        wblvr(0.0, 0.0, 0.006224, 0.081965, 0.371535, 1.999625, 3.599999, 4.0,
              4.4, 6.0, 8.0)
        >>> aides.wbrvr
        wbrvr(0.0, 0.0, 0.0, 0.0, 0.0, 0.0, 0.00778, 0.102457, 0.464419,
              2.499532, 5.0)

        >>> numdiff()
        d_alvr/d_h: 0.0, 0.0, 0.006224, 0.081965, 0.371535, 1.999625, \
3.599999, 4.0, 4.4, 6.0, 8.0
        d_arvr/d_h: 0.0, -0.0, 0.0, 0.0, 0.0, 0.0, 0.00778, 0.102457, \
0.464419, 2.499532, 5.0
    """
    CONTROLPARAMETERS = (
        lstream_control.GTS,
        lstream_control.BNVR,
    )
    REQUIREDSEQUENCES = (
        lstream_aides.RHLVRDH,
        lstream_aides.RHRVR,
        lstream_aides.RHRVRDH,
    )
    RESULTSEQUENCES = (
        lstream_aides.WBLVR,
        lstream_aides.WBRVR,
    )
    @staticmethod
    def __call__(model: modeltools.Model) -> None:
        con = model.parameters.control.fastaccess
        aid = model.sequences.aides.fastaccess
        for i in range(con.gts):
            aid.wblvr[i] = con.bnvr[0]*aid.rhlvr[i]*aid.rhlvrdh[i]
            aid.wbrvr[i] = con.bnvr[1]*aid.rhrvr[i]*aid.rhrvrdh[i]


class Calc_WBG_V1(modeltools.Method):
    """Calculate the water level width of the total cross-section.

    Basic equation:
      :math:`WBG = WBM+WLV+WRV+WLVR+WRVR`

    Example:

        >>> from hydpy.models.lstream import *
        >>> parameterstep()
        >>> gts(2)
        >>> aides.wbm = 0.0, 1.0
        >>> aides.wblv = 2.0, 4.0
        >>> aides.wbrv = 3.0, 5.0
        >>> aides.wblvr = 6.0, 8.0
        >>> aides.wbrvr = 7.0, 9.0
        >>> model.calc_wbg_v1()
        >>> aides.wbg
        wbg(18.0, 27.0)
    """
    CONTROLPARAMETERS = (
        lstream_control.GTS,
    )
    REQUIREDSEQUENCES = (
        lstream_aides.WBM,
        lstream_aides.WBLV,
        lstream_aides.WBRV,
        lstream_aides.WBLVR,
        lstream_aides.WBRVR,
    )
    RESULTSEQUENCES = (
        lstream_aides.WBG,
    )
    @staticmethod
    def __call__(model: modeltools.Model) -> None:
        con = model.parameters.control.fastaccess
        aid = model.sequences.aides.fastaccess
        for i in range(con.gts):
            aid.wbg[i] = \
                aid.wbm[i]+aid.wblv[i]+aid.wbrv[i]+aid.wblvr[i]+aid.wbrvr[i]


class Calc_DH_V1(modeltools.Method):
    """Determine the change in the stage.

    Basic equation:
      :math:`DH = \\frac{QG_{i-1}-QG_i}{WBG \\cdot 1000 \\cdot Laen / GTS}`

    Example:

        >>> from hydpy.models.lstream import *
        >>> parameterstep()
        >>> laen(10.0)
        >>> gts(5)
        >>> aides.wbg(3.0, 3.5, 4.0, 3.5, 3.0)
        >>> fluxes.qz = 1.0
        >>> fluxes.qg = 2.0, 3.0, 4.0, 3.0, 2.0
        >>> model.calc_dh_v1()
        >>> fluxes.dh
        dh(-0.000167, -0.000143, -0.000125, 0.000143, 0.000167)
    """
    CONTROLPARAMETERS = (
        lstream_control.Laen,
        lstream_control.GTS,
    )
    REQUIREDSEQUENCES = (
        lstream_fluxes.QZ,
        lstream_fluxes.QG,
        lstream_aides.WBG,
    )
    RESULTSEQUENCES = (
        lstream_fluxes.DH,
    )

    @staticmethod
    def __call__(model: modeltools.Model) -> None:
        con = model.parameters.control.fastaccess
        flu = model.sequences.fluxes.fastaccess
        aid = model.sequences.aides.fastaccess
        for i in range(con.gts):
            if i:
                d_qz = flu.qg[i-1]
            else:
                d_qz = flu.qz
            flu.dh[i] = (d_qz-flu.qg[i])/(1000.*con.laen/con.gts*aid.wbg[i])


class Update_H_V1(modeltools.Method):
    """Update the stage.

    Basic equation:
      :math:`\\frac{dH}{dt} = DH`

    Example:

        >>> from hydpy.models.lstream import *
        >>> parameterstep()
        >>> gts(5)
        >>> derived.sek(60*60)
        >>> fluxes.dh = -0.12, -0.1, -0.09, 0.1, 0.12
        >>> fluxes.dh /= 60*60
        >>> states.h(1.0, 1.2, 1.3, 1.2, 1.0)
        >>> model.update_h_v1()
        >>> states.h
        h(0.88, 1.1, 1.21, 1.3, 1.12)
    """
    CONTROLPARAMETERS = (
        lstream_control.GTS,
    )
    DERIVEDPARAMETERS = (
        lstream_derived.Sek,
    )
    REQUIREDSEQUENCES = (
        lstream_fluxes.DH,
    )
    UPDATEDSEQUENCES = (
        lstream_states.H,
    )
    @staticmethod
    def __call__(model: modeltools.Model) -> None:
        con = model.parameters.control.fastaccess
        der = model.parameters.derived.fastaccess
        flu = model.sequences.fluxes.fastaccess
        old = model.sequences.states.fastaccess_old
        new = model.sequences.states.fastaccess_new
        for i in range(con.gts):
            new.h[i] = old.h[i] + der.sek*flu.dh[i]


class Update_VG_V1(modeltools.Method):
    """Update the water volume.

    Basic equation:
      :math:`\\frac{dV}{dt} = QG_{i-1}-QG_i`

    Example:

        >>> from hydpy.models.lstream import *
        >>> parameterstep()
        >>> gts(5)
        >>> derived.sek(60*60)
        >>> states.vg(1.0, 1.2, 1.3, 1.2, 1.0)
        >>> fluxes.qza = 1.0
        >>> fluxes.qg = 3.0, 2.0, 4.0, 3.0, 5.0
        >>> model.update_vg_v1()
        >>> states.vg
        vg(0.9928, 1.2036, 1.2928, 1.2036, 0.9928)
    """
    CONTROLPARAMETERS = (
        lstream_control.GTS,
    )
    DERIVEDPARAMETERS = (
        lstream_derived.Sek,
    )
    REQUIREDSEQUENCES = (
        lstream_fluxes.QZA,
        lstream_fluxes.QG,
    )
    UPDATEDSEQUENCES = (
        lstream_states.VG,
    )
    @staticmethod
    def __call__(model: modeltools.Model) -> None:
        con = model.parameters.control.fastaccess
        der = model.parameters.derived.fastaccess
        flu = model.sequences.fluxes.fastaccess
        old = model.sequences.states.fastaccess_old
        new = model.sequences.states.fastaccess_new
        for i in range(con.gts):
            if i:
                new.vg[i] = old.vg[i] + der.sek*(flu.qg[i-1]-flu.qg[i])/1e6
            else:
                new.vg[i] = old.vg[i] + der.sek*(flu.qza-flu.qg[i])/1e6


class Calc_QA_V1(modeltools.Method):
    """Query the actual outflow.

    Example:

        >>> from hydpy.models.lstream import *
        >>> parameterstep()
        >>> gts(3)
        >>> fluxes.qg = 2.0, 3.0, 4.0
        >>> model.calc_qa_v1()
        >>> fluxes.qa
        qa(4.0)
    """
    CONTROLPARAMETERS = (
        lstream_control.GTS,
    )
    REQUIREDSEQUENCES = (
        lstream_fluxes.QG,
    )
    RESULTSEQUENCES = (
        lstream_fluxes.QA,
    )
    @staticmethod
    def __call__(model: modeltools.Model) -> None:
        con = model.parameters.control.fastaccess
        flu = model.sequences.fluxes.fastaccess
        flu.qa = flu.qg[con.gts-1]


class Pass_Q_V1(modeltools.Method):
    """Pass the outflow to the outlet node."""
    REQUIREDSEQUENCES = (
        lstream_fluxes.QA,
    )
    RESULTSEQUENCES = (
        lstream_outlets.Q,
    )
    @staticmethod
    def __call__(model: modeltools.Model) -> None:
        flu = model.sequences.fluxes.fastaccess
        out = model.sequences.outlets.fastaccess
        out.q[0] += flu.qa


class Model(modeltools.ELSModel):
    """The HydPy-L-Stream model."""
    SOLVERPARAMETERS = (
        lstream_solver.AbsErrorMax,
        lstream_solver.RelErrorMax,
        lstream_solver.RelDTMin,
        lstream_solver.RelDTMax,
    )
    SOLVERSEQUENCES = ()
    INLET_METHODS = (
        Pick_Q_V1,
    )
    RECEIVER_METHODS = ()
    PART_ODE_METHODS = (
        Calc_RHM_V1,
        Calc_RHMDH_V1,
        Calc_RHV_V1,
        Calc_RHVDH_V1,
        Calc_RHLVR_RHRVR_V1,
        Calc_RHLVRDH_RHRVRDH_V1,
        Calc_AM_UM_V1,
        Calc_AMDH_UMDH_V1,
        Calc_ALV_ARV_ULV_URV_V1,
        Calc_ALVDH_ARVDH_ULVDH_URVDH_V1,
        Calc_ALVR_ARVR_ULVR_URVR_V1,
        Calc_ALVRDH_ARVRDH_ULVRDH_URVRDH_V1,
        Calc_QM_V1,
        Calc_QMDH_V1,
        Calc_QM_V2,
        Calc_QLV_QRV_V1,
        Calc_QLVDH_QRVDH_V1,
        Calc_QLV_QRV_V2,
        Calc_QLVR_QRVR_V1,
        Calc_QLVRDH_QRVRDH_V1,
        Calc_QLVR_QRVR_V2,
        Calc_AG_V1,
        Calc_QG_V1,
        Calc_QG_V2,
        Calc_QA_V1,
        Calc_WBM_V1,
        Calc_WBLV_WBRV_V1,
        Calc_WBLVR_WBRVR_V1,
        Calc_WBG_V1,
        Calc_DH_V1,
    )
    FULL_ODE_METHODS = (
        Update_H_V1,
        Update_VG_V1,
    )
    OUTLET_METHODS = (
        Pass_Q_V1,
    )
    SENDER_METHODS = ()
<<<<<<< HEAD
    SUBMODELS = ()
=======


class ProfileMixin:
    """Mixin class for L-Stream models performing discharge calculations
    based on a triple trapezoid profile."""

    def plot_profile(self, labelformat: str = '%.1f'):
        """Plot the triple trapezoid profile and insert the discharge values
        at some characteristic stages.

        We reuse the second example given in the main documentation on module
        |lstream_v001|:

        >>> from hydpy.models.lstream_v001 import *
        >>> parameterstep('1d')
        >>> simulationstep('30m')
        >>> laen(100.0)
        >>> gef(0.00025)
        >>> bm(15.0)
        >>> bnm(5.0)
        >>> skm(1.0/0.035)
        >>> hm(6.0)
        >>> bv(100.0)
        >>> bbv(20.0)
        >>> bnv(10.0)
        >>> bnvr(100.0)
        >>> skv(10.0)
        >>> ekm(1.0)
        >>> ekv(1.0)
        >>> hr(0.1)
        >>> gts(2)
        >>> parameters.update()

        Calling method |ProfileMixin.plot_profile| prepares the profile
        plot and, depending on you `matplotlib` configuration, eventually
        prints it directly on your screen:

        >>> model.plot_profile()

        You can use the `pyplot` API of `matplotlib` to modify the figure
        or to save it to disk (or print it to the screen, in case the
        interactive mode of `matplotlib` is disabled):

        >>> from matplotlib import pyplot
        >>> from hydpy.docs import figs
        >>> pyplot.savefig(figs.__path__[0] + '/lstream_plot_profile.png')
        >>> pyplot.close()

        .. image:: lstream_plot_profile.png
        """

        class _XYs:

            def __init__(self):
                self._xs = [0.]
                self._ys = [0.]

            def __iadd__(self, dxdy):
                self._xs.append(self._xs[-1] + float(dxdy[0]))
                self._ys.append(self._ys[-1] + float(dxdy[1]))
                return self

            def __isub__(self, dxdy):
                self._xs.insert(0, self._xs[0] - float(dxdy[0]))
                self._ys.insert(0, self._ys[0] + float(dxdy[1]))
                return self

            def __call__(self):
                return self._xs, self._ys
        con = self.parameters.control
        der = self.parameters.derived
        hmax = 1.3*(con.hm+max(der.hv))

        xys = _XYs()
        xys += con.bm/2., 0.
        xys -= con.bm/2., 0.
        xys += con.hm*con.bnm, con.hm
        xys -= con.hm*con.bnm, con.hm
        xys += con.bv[1], 0.
        xys -= con.bv[0], 0.
        xys += der.hv[1]*con.bnv[1], der.hv[1]
        xys -= der.hv[0]*con.bnv[0], der.hv[0]
        dh = (hmax-der.hv[1]-con.hm)
        xys += dh*con.bnvr[1], dh
        dh = (hmax-der.hv[0]-con.hm)
        xys -= dh*con.bnvr[0], dh
        xs, ys = xys()
        pyplot.plot(xs, ys, color='r')

        x0, x1 = min(xs), max(xs)
        y0, y1 = min(ys), max(ys)
        dy = (y1-y0)/80.
        hs = [0.,
              con.hm/2.,
              con.hm,
              con.hm+der.hv[0]/2.,
              con.hm+der.hv[0],
              con.hm+der.hv[1]/2.,
              con.hm+der.hv[1],
              (con.hm+der.hv[0]+hmax)/2.,
              (con.hm+der.hv[1]+hmax)/2.,
              hmax]
        temp = []
        for h in hs:
            if h not in temp:
                temp.append(h)
        hs = sorted(temp)
        qs = self.calculate_qgvector(hs)
        for idx, (h, q) in enumerate(zip(hs, qs)):
            pyplot.plot([x0, x1], [h, h], 'b:')
            text = f'{labelformat % q} m³/s'
            if idx % 2:
                pyplot.text(x0, h+dy, text, horizontalalignment='left')
            else:
                pyplot.text(x1, h+dy, text, horizontalalignment='right')

        pyplot.title(f'Profile of model {objecttools.elementphrase(self)}')
        pyplot.ylabel('height above the channel bottom [m]')

    def prepare_hvector(
            self,
            nmb: int = 1000,
            exp: float = 2.0,
            hmin: typing.Optional[float] = None,
            hmax: typing.Optional[float] = None
    ) -> typing.Tuple[float, ...]:
        """Prepare a vector of the stage values.

        The argument `nmb` defines the number of stage values, `exp` defines
        their spacing (1.0 results in equidistant values), and `hmin` and
        `hmax` the lowest and highest water stage, respectively:

        >>> from hydpy.models.lstream_v001 import *
        >>> parameterstep()
        >>> from hydpy import print_values
        >>> print_values(model.prepare_hvector(
        ...     nmb=10, hmin=-1.0, hmax=8, exp=1.0))
        -1.0, 0.0, 1.0, 2.0, 3.0, 4.0, 5.0, 6.0, 7.0, 8.0

        When not specified by the user, method
        |lstream_model.ProfileMixin.prepare_hvector| determines `hmin`
        and `hmax` based on the current value of |HM| (-10 % and 300 %,
        respectively) and takes a higher sampling rate in the lower value
        range (by setting `exp` to two):

        >>> hm(6.0)
        >>> print_values(model.prepare_hvector(nmb=10))
        -0.6, -0.37037, 0.318519, 1.466667, 3.074074, 5.140741, 7.666667,
        10.651852, 14.096296, 18.0
        """
        if hmax is None:
            hmin = -0.1*self.parameters.control.hm
        if hmax is None:
            hmax = 3.0*self.parameters.control.hm
        hs = numpy.linspace(0., 1., nmb) ** exp
        hs /= hs[-1]
        hs *= hmax-hmin
        hs += hmin
        return tuple(hs)

    def calculate_qgvector(self, hvector: typing.Iterable[float]) \
            -> typing.Tuple[float, ...]:
        """Calculate the discharge values (in m³/s) corresponding to the
        given stage vector.

        We reuse the second example given in the main documentation on module
        |lstream_v001| also show the results of the similar methods
        |lstream_model.ProfileMixin.calculate_agvector| and
        |lstream_model.ProfileMixin.calculate_vgvector|:

        >>> from hydpy.models.lstream_v001 import *
        >>> parameterstep('1d')
        >>> simulationstep('30m')
        >>> laen(100.0)
        >>> gef(0.00025)
        >>> bm(15.0)
        >>> bnm(5.0)
        >>> skm(1.0/0.035)
        >>> hm(6.0)
        >>> bv(100.0)
        >>> bbv(20.0)
        >>> bnv(10.0)
        >>> bnvr(100.0)
        >>> skv(10.0)
        >>> ekm(1.0)
        >>> ekv(1.0)
        >>> hr(0.1)
        >>> gts(2)
        >>> parameters.update()

        >>> from hydpy import print_values
        >>> print_values(model.calculate_qgvector([0.0, 1.0, 2.0]))
        0.033153, 7.745345, 28.436875
        >>> print_values(model.calculate_agvector([0.0, 1.0, 2.0]))
        0.623138, 20.0, 50.0
        >>> print_values(model.calculate_vgvector([0.0, 1.0, 2.0]))
        0.031157, 1.0, 2.5
        """
        h_ = self.sequences.states.h.values.copy()
        qg = []
        try:
            for h in hvector:
                self.sequences.states.h = h
                self.calculate_single_terms()
                qg.append(self.sequences.fluxes.qg[0])
            return tuple(qg)
        finally:
            self.sequences.states.h(h_)

    def calculate_agvector(self, hvector: typing.Iterable[float]) \
            -> typing.Tuple[float, ...]:
        """Calculate the wetted cross-section areas (in m²) corresponding
        to the given vector of stage values.

        See the documentation on method
        |lstream_model.ProfileMixin.calculate_qgvector| for an example.
        """
        h_ = self.sequences.states.h.values.copy()
        ag = []
        aid = self.sequences.aides
        try:
            for h in hvector:
                self.sequences.states.h = h
                self.calculate_single_terms()
                ag.append(
                    aid.am[0]+aid.alv[0]+aid.arv[0]+aid.alvr[0]+aid.arvr[0])
            return tuple(ag)
        finally:
            self.sequences.states.h(h_)

    def calculate_vgvector(self, hvector: typing.Iterable[float]) \
            -> typing.Tuple[float, ...]:
        """Calculate the water volume stored within a channel subsection (in
        Mio m³) corresponding to the given vector of stage values.

        See the documentation on method
        |lstream_model.ProfileMixin.calculate_qgvector| for an example.
        """
        con = self.parameters.control
        ags = numpy.array(self.calculate_agvector(hvector))
        return tuple(con.laen/con.gts*1000.*ags/1e6)
>>>>>>> e93fd47a
<|MERGE_RESOLUTION|>--- conflicted
+++ resolved
@@ -2546,9 +2546,7 @@
         Pass_Q_V1,
     )
     SENDER_METHODS = ()
-<<<<<<< HEAD
     SUBMODELS = ()
-=======
 
 
 class ProfileMixin:
@@ -2789,5 +2787,4 @@
         """
         con = self.parameters.control
         ags = numpy.array(self.calculate_agvector(hvector))
-        return tuple(con.laen/con.gts*1000.*ags/1e6)
->>>>>>> e93fd47a
+        return tuple(con.laen/con.gts*1000.*ags/1e6)