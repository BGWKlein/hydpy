# -*- coding: utf-8 -*-
""" This module provides utilities to build Cython models based on
Python models automatically.

.. _`issue`: https://github.com/hydpy-dev/hydpy/issues

Most model developers do not need to be aware of the features
implemented in module |modelutils|, except that they need to
initialise class |Cythonizer| within the main modules of their base
and application models (see, for example, the source code of base
model |hland| and application model |hland_v1|).

However, when implementing models with functionalities not envisaged
so far, problems might arise.  Please contact the *HydPy*
developer team then, preferably by opening an `issue`_ on GitHub.
Potentially, problems could occur when defining parameters or sequences
with larger dimensionality than anticipated.  The following
example shows the Cython code lines for the |ELSModel.get_point_states|
method of class |ELSModel|, used for deriving the |test| model.  By
now, we did only implement 0-dimensional and 1-dimensional sequences
requiring this method.  After hackishly changing the dimensionality of
sequences |test_states.S|, we still seem to get  plausible results, but
these are untested in model applications:

>>> from hydpy.models.test import cythonizer
>>> pyxwriter = cythonizer.pyxwriter
>>> pyxwriter.get_point_states
            . get_point_states
    cpdef inline void get_point_states(self) nogil:
        cdef int idx0
        self.sequences.states.s = \
self.sequences.states._s_points[self.numvars.idx_stage]
        for idx0 in range(self.sequences.states._sv_length):
            self.sequences.states.sv[idx0] = \
self.sequences.states._sv_points[self.numvars.idx_stage][idx0]
<BLANKLINE>


>>> pyxwriter.model.sequences.states.s.NDIM = 2
>>> pyxwriter.get_point_states
            . get_point_states
    cpdef inline void get_point_states(self) nogil:
        cdef int idx0, idx1
        for idx0 in range(self.sequences.states._s_length0):
            for idx1 in range(self.sequences.states._s_length1):
                self.sequences.states.s[idx0, idx1] = \
self.sequences.states._s_points[self.numvars.idx_stage][idx0, idx1]
        for idx0 in range(self.sequences.states._sv_length):
            self.sequences.states.sv[idx0] = \
self.sequences.states._sv_points[self.numvars.idx_stage][idx0]
<BLANKLINE>

>>> pyxwriter.model.sequences.states.s.NDIM = 3
>>> pyxwriter.get_point_states
Traceback (most recent call last):
...
NotImplementedError: NDIM of sequence `s` is higher than expected.

The following examples show the results for some methods which are also
related to numerical integration but deal with |FluxSequence| objects.
We start with the method |ELSModel.integrate_fluxes|:

>>> pyxwriter.integrate_fluxes
            . integrate_fluxes
    cpdef inline void integrate_fluxes(self) nogil:
        cdef int jdx, idx0
        self.sequences.fluxes.q = 0.
        for jdx in range(self.numvars.idx_method):
            self.sequences.fluxes.q = \
self.sequences.fluxes.q +self.numvars.dt * \
self.numconsts.a_coefs[self.numvars.idx_method-1, \
self.numvars.idx_stage, jdx]*self.sequences.fluxes._q_points[jdx]
        for idx0 in range(self.sequences.fluxes._qv_length):
            self.sequences.fluxes.qv[idx0] = 0.
            for jdx in range(self.numvars.idx_method):
                self.sequences.fluxes.qv[idx0] = \
self.sequences.fluxes.qv[idx0] + self.numvars.dt * \
self.numconsts.a_coefs[self.numvars.idx_method-1, self.numvars.idx_stage, jdx]*\
self.sequences.fluxes._qv_points[jdx, idx0]
<BLANKLINE>


>>> pyxwriter.model.sequences.fluxes.q.NDIM = 2
>>> pyxwriter.integrate_fluxes
            . integrate_fluxes
    cpdef inline void integrate_fluxes(self) nogil:
        cdef int jdx, idx0, idx1
        for idx0 in range(self.sequences.fluxes._q_length0):
            for idx1 in range(self.sequences.fluxes._q_length1):
                self.sequences.fluxes.q[idx0, idx1] = 0.
                for jdx in range(self.numvars.idx_method):
                    self.sequences.fluxes.q[idx0, idx1] = \
self.sequences.fluxes.q[idx0, idx1] + self.numvars.dt * \
self.numconsts.a_coefs[self.numvars.idx_method-1, self.numvars.idx_stage, jdx]*\
self.sequences.fluxes._q_points[jdx, idx0, idx1]
        for idx0 in range(self.sequences.fluxes._qv_length):
            self.sequences.fluxes.qv[idx0] = 0.
            for jdx in range(self.numvars.idx_method):
                self.sequences.fluxes.qv[idx0] = \
self.sequences.fluxes.qv[idx0] + self.numvars.dt * \
self.numconsts.a_coefs[self.numvars.idx_method-1, self.numvars.idx_stage, jdx]\
*self.sequences.fluxes._qv_points[jdx, idx0]
<BLANKLINE>

>>> pyxwriter.model.sequences.fluxes.q.NDIM = 3
>>> pyxwriter.integrate_fluxes
Traceback (most recent call last):
...
NotImplementedError: NDIM of sequence `q` is higher than expected.

Method |ELSModel.reset_sum_fluxes|:

>>> pyxwriter.model.sequences.fluxes.q.NDIM = 0
>>> pyxwriter.reset_sum_fluxes
            . reset_sum_fluxes
    cpdef inline void reset_sum_fluxes(self) nogil:
        cdef int idx0
        self.sequences.fluxes._q_sum = 0.
        for idx0 in range(self.sequences.fluxes._qv_length):
            self.sequences.fluxes._qv_sum[idx0] = 0.
<BLANKLINE>

>>> pyxwriter.model.sequences.fluxes.q.NDIM = 2
>>> pyxwriter.reset_sum_fluxes
            . reset_sum_fluxes
    cpdef inline void reset_sum_fluxes(self) nogil:
        cdef int idx0, idx1
        for idx0 in range(self.sequences.fluxes._q_length0):
            for idx1 in range(self.sequences.fluxes._q_length1):
                self.sequences.fluxes._q_sum[idx0, idx1] = 0.
        for idx0 in range(self.sequences.fluxes._qv_length):
            self.sequences.fluxes._qv_sum[idx0] = 0.
<BLANKLINE>

>>> pyxwriter.model.sequences.fluxes.q.NDIM = 3
>>> pyxwriter.reset_sum_fluxes
Traceback (most recent call last):
...
NotImplementedError: NDIM of sequence `q` is higher than expected.

Method |ELSModel.addup_fluxes|:

>>> pyxwriter.model.sequences.fluxes.q.NDIM = 0
>>> pyxwriter.addup_fluxes
            . addup_fluxes
    cpdef inline void addup_fluxes(self) nogil:
        cdef int idx0
        self.sequences.fluxes._q_sum = \
self.sequences.fluxes._q_sum + self.sequences.fluxes.q
        for idx0 in range(self.sequences.fluxes._qv_length):
            self.sequences.fluxes._qv_sum[idx0] = \
self.sequences.fluxes._qv_sum[idx0] + self.sequences.fluxes.qv[idx0]
<BLANKLINE>

>>> pyxwriter.model.sequences.fluxes.q.NDIM = 2
>>> pyxwriter.addup_fluxes
            . addup_fluxes
    cpdef inline void addup_fluxes(self) nogil:
        cdef int idx0, idx1
        for idx0 in range(self.sequences.fluxes._q_length0):
            for idx1 in range(self.sequences.fluxes._q_length1):
                self.sequences.fluxes._q_sum[idx0, idx1] = \
self.sequences.fluxes._q_sum[idx0, idx1] + self.sequences.fluxes.q[idx0, idx1]
        for idx0 in range(self.sequences.fluxes._qv_length):
            self.sequences.fluxes._qv_sum[idx0] = \
self.sequences.fluxes._qv_sum[idx0] + self.sequences.fluxes.qv[idx0]
<BLANKLINE>

>>> pyxwriter.model.sequences.fluxes.q.NDIM = 3
>>> pyxwriter.addup_fluxes
Traceback (most recent call last):
...
NotImplementedError: NDIM of sequence `q` is higher than expected.

Method |ELSModel.calculate_error|:

>>> pyxwriter.model.sequences.fluxes.q.NDIM = 0
>>> pyxwriter.calculate_error
            . calculate_error
    cpdef inline void calculate_error(self) nogil:
        cdef int idx0
        cdef double abserror
        self.numvars.abserror = 0.
        if self.numvars.use_relerror:
            self.numvars.relerror = 0.
        else:
            self.numvars.relerror = inf
        abserror = fabs(\
self.sequences.fluxes._q_results[self.numvars.idx_method]-\
self.sequences.fluxes._q_results[self.numvars.idx_method-1])
        self.numvars.abserror = max(self.numvars.abserror, abserror)
        if self.numvars.use_relerror:
            if self.sequences.fluxes._q_results[self.numvars.idx_method] == 0.:
                self.numvars.relerror = inf
            else:
                self.numvars.relerror = max(\
self.numvars.relerror, \
fabs(abserror/self.sequences.fluxes._q_results[self.numvars.idx_method]))
        for idx0 in range(self.sequences.fluxes._qv_length):
            abserror = fabs(\
self.sequences.fluxes._qv_results[self.numvars.idx_method, idx0]-\
self.sequences.fluxes._qv_results[self.numvars.idx_method-1, idx0])
            self.numvars.abserror = max(self.numvars.abserror, abserror)
            if self.numvars.use_relerror:
                if self.sequences.fluxes._qv_results\
[self.numvars.idx_method, idx0] == 0.:
                    self.numvars.relerror = inf
                else:
                    self.numvars.relerror = max(\
self.numvars.relerror, \
fabs(abserror/self.sequences.fluxes._qv_results[self.numvars.idx_method, idx0]))
<BLANKLINE>

>>> pyxwriter.model.sequences.fluxes.q.NDIM = 2
>>> pyxwriter.calculate_error
            . calculate_error
    cpdef inline void calculate_error(self) nogil:
        cdef int idx0, idx1
        cdef double abserror
        self.numvars.abserror = 0.
        if self.numvars.use_relerror:
            self.numvars.relerror = 0.
        else:
            self.numvars.relerror = inf
        for idx0 in range(self.sequences.fluxes._q_length0):
            for idx1 in range(self.sequences.fluxes._q_length1):
                abserror = fabs(\
self.sequences.fluxes._q_results[self.numvars.idx_method, idx0, idx1]-\
self.sequences.fluxes._q_results[self.numvars.idx_method-1, idx0, idx1])
                self.numvars.abserror = max(self.numvars.abserror, abserror)
                if self.numvars.use_relerror:
                    if self.sequences.fluxes._q_results\
[self.numvars.idx_method, idx0, idx1] == 0.:
                        self.numvars.relerror = inf
                    else:
                        self.numvars.relerror = max(\
self.numvars.relerror, fabs(\
abserror/self.sequences.fluxes._q_results[self.numvars.idx_method, idx0, idx1]))
        for idx0 in range(self.sequences.fluxes._qv_length):
            abserror = fabs(\
self.sequences.fluxes._qv_results[self.numvars.idx_method, idx0]-\
self.sequences.fluxes._qv_results[self.numvars.idx_method-1, idx0])
            self.numvars.abserror = max(self.numvars.abserror, abserror)
            if self.numvars.use_relerror:
                if self.sequences.fluxes._qv_results\
[self.numvars.idx_method, idx0] == 0.:
                    self.numvars.relerror = inf
                else:
                    self.numvars.relerror = max(\
self.numvars.relerror, \
fabs(abserror/self.sequences.fluxes._qv_results[self.numvars.idx_method, idx0]))
<BLANKLINE>

>>> pyxwriter.model.sequences.fluxes.q.NDIM = 3
>>> pyxwriter.calculate_error
Traceback (most recent call last):
...
NotImplementedError: NDIM of sequence `q` is higher than expected.
"""
# import...
# ...from standard library
import copy
import distutils.core
import distutils.extension
# pylint: enable=no-name-in-module
# pylint: enable=import-error
import functools
import importlib
import inspect
import math
import os
import platform
import shutil
import sys
import types
from typing import *
# ...third party modules
import numpy
from numpy import inf    # pylint: disable=unused-import
from numpy import nan    # pylint: disable=unused-import
# ...from HydPy
import hydpy
from hydpy import config
from hydpy import cythons
from hydpy.core import exceptiontools
from hydpy.core import importtools
from hydpy.core import modeltools
from hydpy.core import objecttools
from hydpy.core import parametertools
from hydpy.core import printtools
from hydpy.core import sequencetools
from hydpy.core import testtools
from hydpy.core import typingtools
build = exceptiontools.OptionalImport('build', ['Cython.Build'], locals())


def get_dllextension() -> str:
    """Return the DLL file extension for the current operating system.

    The returned value depends on the response of function |platform.system|
    of module |platform|.  |get_dllextension| returns `.pyd` if
    |platform.system| returns the string "windows" and `.so` for
    all other strings:

    >>> from hydpy.cythons.modelutils import get_dllextension
    >>> import platform
    >>> from unittest import mock
    >>> with mock.patch.object(
    ...     platform, 'system', side_effect=lambda: 'Windows') as mocked:
    ...     get_dllextension()
    '.pyd'
    >>> with mock.patch.object(
    ...     platform, 'system', side_effect=lambda: 'Linux') as mocked:
    ...     get_dllextension()
    '.so'
    """
    if platform.system().lower() == 'windows':
        return '.pyd'
    return '.so'


_dllextension = get_dllextension()

_int = 'numpy.'+str(numpy.array([1]).dtype)+'_t'

TYPE2STR = {
    bool: 'bint',
    int: _int,
    parametertools.IntConstant: _int,
    float: 'double',
    str: 'str',
    None: 'void',
    typingtools.Vector: 'double[:]',
}
"""Maps Python types to Cython compatible type declarations.

The Cython type belonging to Python's |int| is selected to agree
with numpy's default integer type on the current platform/system.
"""

NDIM2STR = {0: '',
            1: '[:]',
            2: '[:,:]',
            3: '[:,:,:]'}

_nogil = ' nogil' if config.FASTCYTHON else ''


class Lines(list):
    """Handles code lines for `.pyx` file."""

    def __init__(self, *args):
        list.__init__(self, args)

    def add(self, indent: int, line: typingtools.Mayberable1[str]) -> None:
        """Append the given text line with prefixed spaces following
        the given number of indentation levels.
        """
        if isinstance(line, str):
            list.append(self, indent*4*' ' + line)
        else:
            for subline in line:
                list.append(self, indent*4*' ' + subline)

    def __repr__(self):
        return '\n'.join(self) + '\n'


def get_methodheader(
        methodname: str, nogil: bool = False, idxarg: bool = False) -> str:
    """Returns the Cython method header for methods without arguments except
    `self`.

    Note the influence of the configuration flag `FASTCYTHON`:

    >>> from hydpy.cythons.modelutils import get_methodheader
    >>> from hydpy import config
    >>> config.FASTCYTHON = False
    >>> print(get_methodheader(methodname='test', nogil=True, idxarg=False))
    cpdef inline void test(self):
    >>> config.FASTCYTHON = True
    >>> print(get_methodheader(methodname='test', nogil=True, idxarg=True))
    cpdef inline void test(self, int idx) nogil:
    """
    if not config.FASTCYTHON:
        nogil = False
    header = f'cpdef inline void {methodname}(self'
    header += ', int idx)' if idxarg else ')'
    header += ' nogil:' if nogil else ':'
    return header


def decorate_method(wrapped: Callable) -> property:
    """The decorated method returns a |Lines| object including
    a method header.  However, the |Lines| object is empty if
    the respective model does not implement a method with the
    same name as the wrapped method.
    """
    def wrapper(self):
        lines = Lines()
        if hasattr(self.model, wrapped.__name__):
            print(f'            . {wrapped.__name__}')
            lines.add(1, get_methodheader(wrapped.__name__, nogil=True))
            for line in wrapped(self):
                lines.add(2, line)
        return lines
    functools.update_wrapper(wrapper, wrapped)
    wrapper.__doc__ = f'Lines of model method {wrapped.__name__}.'
    return property(wrapper)


class Cythonizer:
    """Handles the writing, compiling and initialisation of Cython models."""

    Model: Type['modeltools.Model']
    Parameters: Type[parametertools.Parameters]
    Sequences: Type[sequencetools.Sequences]
    tester: testtools.Tester

    def __init__(self):
        self._cymodule = None
        frame = inspect.currentframe().f_back
        self.pymodule = frame.f_globals['__name__']
        for (key, value) in frame.f_locals.items():
            setattr(self, key, value)

    def finalise(self) -> None:
        """Test and cythonize the relevant model eventually.

        Method |Cythonizer.finalise| might call method |Cythonizer.cythonize|
        and method |Tester.perform_tests| depending on the actual values
        of the options |Options.autocompile|, |Options.usecython|, and
        |Options.skipdoctests| as well the value currently returned
        by property |Cythonizer.outdated|.  To explain and test the
        considerable amount of relevant combinations, we make use of Python's
        |unittest| `mock` library.

        First, we import the |Cythonizer| instance responsible for
        application model |hland_v1|, the classes |Cythonizer| and
        |Tester|, module |pub|, and the |unittest| `mock` library:

        >>> from hydpy.models.hland_v1 import cythonizer
        >>> from hydpy.cythons.modelutils import Cythonizer
        >>> from hydpy.core.testtools import Tester
        >>> from hydpy import pub
        >>> from unittest import mock

        Second, we memorise the relevant settings to restore them later:

        >>> autocompile = pub.options.autocompile
        >>> skipdoctests = pub.options.skipdoctests
        >>> usecython = pub.options.usecython
        >>> outdated = Cythonizer.outdated

        Third, we define a test function mocking methods
        |Cythonizer.cythonize| and |Tester.perform_tests|, printing
        when the mocks are called and providing information on the
        current value of option |Options.usecython|:

        >>> def test():
        ...     sc = lambda: print(
        ...         f'calling method `cythonize` '
        ...         f'(usecython={bool(pub.options.usecython)})')
        ...     se = lambda: print(
        ...         f'calling method `perform_tests` '
        ...         f'(usecython={bool(pub.options.usecython)})')
        ...     with mock.patch.object(
        ...                 Cythonizer, 'cythonize', side_effect=sc) as mc,\\
        ...             mock.patch.object(
        ...                 Tester, 'perform_tests', side_effect=se) as mt:
        ...         cythonizer.finalise()

        With either option |Options.autocompile| or property
        |Cythonizer.outdated| being |False|, nothing happens:

        >>> pub.options.autocompile = False
        >>> Cythonizer.outdated = True
        >>> test()

        >>> pub.options.autocompile = True
        >>> Cythonizer.outdated = False
        >>> test()

        Option |Options.usecython| enables/disables the actual cythonization
        and option |Options.skipdoctests| enables/disables the testing
        of the Python model and, if available, of the Cython model:

        >>> Cythonizer.outdated = True
        >>> pub.options.usecython = False
        >>> pub.options.skipdoctests = True
        >>> test()

        >>> pub.options.skipdoctests = False
        >>> test()
        calling method `perform_tests` (usecython=False)

        >>> pub.options.usecython = True
        >>> pub.options.skipdoctests = True
        >>> test()
        calling method `cythonize` (usecython=True)

        >>> pub.options.skipdoctests = False
        >>> test()
        calling method `perform_tests` (usecython=False)
        calling method `cythonize` (usecython=False)
        calling method `perform_tests` (usecython=True)

        >>> pub.options.autocompile = autocompile
        >>> Cythonizer.outdated = outdated
        >>> pub.options.skipdoctests = skipdoctests
        """
        if hydpy.pub.options.autocompile and self.outdated:
            usecython = hydpy.pub.options.usecython
            try:
                if not hydpy.pub.options.skipdoctests:
                    hydpy.pub.options.usecython = False
                    self.tester.perform_tests()
                if usecython:
                    self.cythonize()
                    if not hydpy.pub.options.skipdoctests:
                        hydpy.pub.options.usecython = True
                        self.tester.perform_tests()
            finally:
                hydpy.pub.options.usecython = usecython

    def cythonize(self) -> None:
        """Translate Python source code of the relevant model first into
        Cython and then into C, compile it, and move the resulting dll
        file to the `autogen` subfolder of subpackage `cythons`."""
        with printtools.PrintStyle(color=33, font=4):
            print(f'Translate module/package {self.pyname}.')
        with printtools.PrintStyle(color=33, font=2):
            self.pyxwriter.write()
        with printtools.PrintStyle(color=31, font=4):
            print(f'Compile module {self.cyname}.')
        with printtools.PrintStyle(color=31, font=2):
            self.compile_()
            self.move_dll()

    @property
    def pyname(self) -> str:
        """Name of the original Python module or package.

        >>> from hydpy.models.hland import cythonizer
        >>> cythonizer.pyname
        'hland'
        >>> from hydpy.models.hland_v1 import cythonizer
        >>> cythonizer.pyname
        'hland_v1'
        """
        return self.pymodule.split('.')[-1]

    @property
    def cyname(self) -> str:
        """Name of the compiled module.

        >>> from hydpy.models.hland import cythonizer
        >>> cythonizer.cyname
        'c_hland'
        >>> from hydpy.models.hland_v1 import cythonizer
        >>> cythonizer.cyname
        'c_hland_v1'
        """
        return 'c_' + self.pyname

    @property
    def cydirpath(self) -> str:
        """The absolute path of the directory containing the compiled modules.

        >>> from hydpy.models.hland import cythonizer
        >>> from hydpy import repr_
        >>> repr_(cythonizer.cydirpath)   # doctest: +ELLIPSIS
        '.../hydpy/cythons/autogen'
        >>> import os
        >>> os.path.exists(cythonizer.cydirpath)
        True
        """
        return getattr(cythons.autogen, '__path__')[0]

    @property
    def cymodule(self) -> types.ModuleType:
        """The compiled module.

        Property |Cythonizer.cymodule| returns the relevant DLL module:

        >>> from hydpy.models.hland_v1 import cythonizer
        >>> from hydpy.cythons.autogen import c_hland_v1
        >>> c_hland_v1 is cythonizer.cymodule
        True

        However, if this module is missing for some reasons, it tries to
        create the module first and returns it afterwards.  For demonstration
        purposes, we define a wrong |Cythonizer.cyname|:

        >>> from hydpy.cythons.modelutils import Cythonizer
        >>> cyname = Cythonizer.cyname
        >>> Cythonizer.cyname = 'wrong'
        >>> cythonizer._cymodule = None
        >>> from unittest import mock
        >>> with mock.patch.object(Cythonizer, 'cythonize') as mock:
        ...     cythonizer.cymodule
        Traceback (most recent call last):
        ...
        ModuleNotFoundError: No module named 'hydpy.cythons.autogen.wrong'
        >>> mock.call_args_list
        [call()]

        >>> Cythonizer.cyname = cyname
        """
        cymodule = self._cymodule
        if cymodule:
            return cymodule
        modulepath = f'hydpy.cythons.autogen.{self.cyname}'
        try:
            self._cymodule = importlib.import_module(modulepath)
        except ModuleNotFoundError:
            self.cythonize()
            self._cymodule = importlib.import_module(modulepath)
        return self._cymodule

    @property
    def pyxfilepath(self) -> str:
        """The absolute path of the compiled module.

        >>> from hydpy.models.hland_v1 import cythonizer
        >>> from hydpy import repr_
        >>> repr_(cythonizer.pyxfilepath)   # doctest: +ELLIPSIS
        '.../hydpy/cythons/autogen/c_hland_v1.pyx'
        >>> import os
        >>> os.path.exists(cythonizer.pyxfilepath)
        True
        """
        return os.path.join(self.cydirpath, f'{self.cyname}.pyx')

    @property
    def dllfilepath(self) -> str:
        """The absolute path of the compiled module.

        >>> from hydpy.models.hland_v1 import cythonizer
        >>> from hydpy import repr_
        >>> repr_(cythonizer.dllfilepath)   # doctest: +ELLIPSIS
        '.../hydpy/cythons/autogen/c_hland_v1...'
        >>> import os
        >>> os.path.exists(cythonizer.dllfilepath)
        True
        """
        return os.path.join(self.cydirpath, f'{self.cyname}{_dllextension}')

    @property
    def buildpath(self) -> str:
        """The absolute path for temporarily build files.

        >>> from hydpy.models.hland_v1 import cythonizer
        >>> from hydpy import repr_
        >>> repr_(cythonizer.buildpath)   # doctest: +ELLIPSIS
        '.../hydpy/cythons/autogen/_build'
        """
        return os.path.join(self.cydirpath, '_build')

    @property
    def pyxwriter(self) -> 'PyxWriter':
        """A new |PyxWriter| instance.

        >>> from hydpy.models.hland_v1 import cythonizer
        >>> pyxwriter = cythonizer.pyxwriter
        >>> from hydpy import classname
        >>> classname(pyxwriter)
        'PyxWriter'
        >>> cythonizer.pyxwriter is pyxwriter
        False
        """
        model = self.Model()
        dict_ = vars(self)
        dict_['model'] = model
        model.parameters = importtools.prepare_parameters(dict_)
        model.sequences = importtools.prepare_sequences(dict_)
        return PyxWriter(self, model, self.pyxfilepath)

    @property
    def pysourcefiles(self) -> List[str]:
        """All relevant source files of the actual model.

        We consider source files to be relevant if they are part of the
        *HydPy* package and if they define ancestors of the classes of
        the considered model.

        For the base model |hland|, all relevant modules seem to be covered:

        >>> from hydpy.models.hland import cythonizer
        >>> import os, pprint
        >>> pprint.pprint([fn.split(os.path.sep)[-1] for fn in
        ...                sorted(cythonizer.pysourcefiles)])
        ['masktools.py',
         'modeltools.py',
         'parametertools.py',
         'sequencetools.py',
         'testtools.py',
         'variabletools.py',
         'modelutils.py',
         '__init__.py',
         'hland_masks.py',
         'hland_model.py']

        However, this is not the case for application model |hland_v1|,
        where the base model files are missing.  Hence, relevant
        changes in its base model might not be detected, resulting in
        an outdated application model.  This issue is relevant for
        developers only, but we should fix it someday:

        >>> from hydpy.models.hland_v1 import cythonizer
        >>> import os, pprint
        >>> pprint.pprint([fn.split(os.path.sep)[-1] for fn in
        ...                sorted(cythonizer.pysourcefiles)])
        ['masktools.py',
         'modeltools.py',
         'parametertools.py',
         'sequencetools.py',
         'testtools.py',
         'variabletools.py',
         'modelutils.py',
         'hland_v1.py']
        """
        basepath = hydpy.__path__[0]
        filepaths = set()
        for child in vars(self).values():
            try:
                parents = inspect.getmro(child)
            except AttributeError:
                continue
            for parent in parents:
                try:
                    filepath = inspect.getfile(parent)
                except TypeError:
                    continue
                if basepath in filepath:
                    filepaths.add(filepath)
        return list(filepaths)

    @property
    def outdated(self) -> bool:
        """True/False flag indicating whether a |Cythonizer| object
        should renew its Cython model or not.

        With option |Options.forcecompiling| being |True|, property
        |Cythonizer.outdated| also return |True| under all circumstances:

        >>> from hydpy.models.hland_v1 import cythonizer
        >>> from hydpy import pub
        >>> forcecompiling = pub.options.forcecompiling
        >>> pub.options.forcecompiling = True
        >>> cythonizer.outdated
        True

        With option |Options.forcecompiling| being |False|, property
        |Cythonizer.outdated| generally return |False| if *HydPy* is
        a site-package (under the assumption the user does not modify
        his site-package files and for reasons of efficiency due to
        skipping the following tests):

        >>> pub.options.forcecompiling = False
        >>> from unittest import mock
        >>> with mock.patch(
        ...         'hydpy.__path__', ['folder/somename-packages/hydpy']):
        ...     cythonizer.outdated
        False
        >>> with mock.patch(
        ...         'hydpy.__path__', ['folder/pkgs/hydpy']):
        ...     cythonizer.outdated
        False

        When working with a "local" *HydPy* package (that is not part
        of the site-packages directory) property |Cythonizer.outdated|
        returns |True| if the required DLL file is not available at all:

        >>> with mock.patch(
        ...         'hydpy.__path__', ['folder/local_dir/hydpy']):
        ...     with mock.patch.object(
        ...             type(cythonizer), 'dllfilepath',
        ...             new_callable=mock.PropertyMock) as dllfilepath:
        ...         dllfilepath.return_value = 'missing'
        ...         cythonizer.outdated
        True

        If the DLL file is available, property |Cythonizer.outdated|
        returns |True| or |False| depending on the timestamp of the
        DLL file itself and the timestamp of the newest file returned
        by property |Cythonizer.pysourcefiles|:

        >>> from hydpy import TestIO
        >>> with TestIO():
        ...     with open('new.txt', 'w'):
        ...         pass
        ...     with mock.patch(
        ...             'hydpy.__path__', ['folder/local_dir/hydpy']):
        ...         with mock.patch.object(
        ...                 type(cythonizer), 'dllfilepath',
        ...                 new_callable=mock.PropertyMock) as mocked:
        ...             mocked.return_value = 'new.txt'
        ...             cythonizer.outdated
        ...         with mock.patch.object(
        ...                 type(cythonizer), 'pysourcefiles',
        ...                 new_callable=mock.PropertyMock) as mocked:
        ...             mocked.return_value = ['new.txt']
        ...             cythonizer.outdated
        False
        True

        >>> pub.options.forcecompiling = forcecompiling
        """
        if hydpy.pub.options.forcecompiling:
            return True
        foldername = os.path.split(os.path.split(hydpy.__path__[0])[0])[-1]
        testname = foldername.split('-')[-1]
        if testname in ('pkgs', 'packages'):
            return False
        if not os.path.exists(self.dllfilepath):
            return True
        cydate = os.stat(self.dllfilepath).st_mtime
        for pysourcefile in self.pysourcefiles:
            pydate = os.stat(pysourcefile).st_mtime
            if pydate > cydate:
                return True
        return False

    def compile_(self) -> None:
        """Translate Cython code to C code and compile it."""
        argv = copy.deepcopy(sys.argv)
        sys.argv = [sys.argv[0], 'build_ext', '--build-lib='+self.buildpath,
                    '--build-temp='+self.buildpath]
        exc_modules = [distutils.extension.Extension(
            'hydpy.cythons.autogen.'+self.cyname,
            [self.pyxfilepath], extra_compile_args=['-O2'])]
        distutils.core.setup(ext_modules=build.cythonize(exc_modules),
                             include_dirs=[numpy.get_include()])
        sys.argv = argv

    def move_dll(self) -> None:
        """Try to find the DLL file created my method |Cythonizer.compile_|
        and to move it into the `autogen` folder of the `cythons` subpackage.

        Usually, one does not need to apply the |Cythonizer.move_dll| method
        directly.  However, if you are a model developer, you might
        see one of the following error messages from time to time:

        >>> from hydpy.models.hland_v1 import cythonizer
        >>> cythonizer.move_dll()   # doctest: +ELLIPSIS
        Traceback (most recent call last):
        ...
        OSError: After trying to cythonize model `hland_v1`, the resulting \
file `c_hland_v1...` could not be found in directory \
`.../hydpy/cythons/autogen/_build` nor any of its subdirectories.  \
The distutil report should tell whether the file has been stored \
somewhere else, is named somehow else, or could not be build at all.

        >>> import os
        >>> from unittest import mock
        >>> from hydpy import TestIO
        >>> with TestIO():   # doctest: +ELLIPSIS
        ...     with mock.patch.object(
        ...             type(cythonizer), 'buildpath',
        ...             new_callable=mock.PropertyMock) as mocked_buildpath:
        ...         mocked_buildpath.return_value = '_build'
        ...         os.makedirs('_build/subdir', exist_ok=True)
        ...         filepath = f'_build/subdir/c_hland_v1{get_dllextension()}'
        ...         with open(filepath, 'w'):
        ...             pass
        ...         with mock.patch(
        ...                 'shutil.move',
        ...                 side_effect=PermissionError('Denied!')):
        ...             cythonizer.move_dll()
        Traceback (most recent call last):
        ...
        PermissionError: After trying to cythonize module `hland_v1`, \
when trying to move the final cython module `c_hland_v1...` from \
directory `_build` to directory `.../hydpy/cythons/autogen`, the \
following error occurred: Denied! A likely error cause is that the \
cython module `c_hland_v1...` does already exist in this directory \
and is currently blocked by another Python process.  Maybe it helps \
to close all Python processes and restart the cythonization afterwards.
        """
        dirinfos = os.walk(self.buildpath)
        system_dependent_filename = None
        for dirinfo in dirinfos:
            for filename in dirinfo[2]:
                if (filename.startswith(self.cyname) and
                        filename.endswith(_dllextension)):
                    system_dependent_filename = filename
                    break
            if system_dependent_filename:
                try:
                    shutil.move(os.path.join(dirinfo[0],
                                             system_dependent_filename),
                                os.path.join(self.cydirpath,
                                             self.cyname + _dllextension))
                    break
                except BaseException:
                    objecttools.augment_excmessage(
                        f'After trying to cythonize module `{self.pyname}`, '
                        f'when trying to move the final cython module '
                        f'`{system_dependent_filename}` from directory '
                        f'`{self.buildpath}` to directory '
                        f'`{objecttools.repr_(self.cydirpath)}`',
                        f'A likely error cause is that the cython module '
                        f'`{self.cyname}{_dllextension}` does already exist '
                        f'in this directory and is currently blocked by '
                        f'another Python process.  Maybe it helps to close '
                        f'all Python processes and restart the cythonization '
                        f'afterwards.')
        else:
            raise IOError(
                f'After trying to cythonize model `{self.pyname}`, the '
                f'resulting file `{self.cyname}{_dllextension}` could '
                f'not be found in directory '
                f'`{objecttools.repr_(self.buildpath)}` nor any of its '
                f'subdirectories.  The distutil report should tell '
                f'whether the file has been stored somewhere else, is '
                f'named somehow else, or could not be build at all.')


class PyxWriter:
    """Translates the source code of Python models into Cython source code.

    Method |PyxWriter| serves as a master method, which triggers the
    complete writing process.  The other properties and methods supply
    the required code lines.  Their names are selected to match the
    names of the original Python models as close as possible.
    """

    cythonizer: Cythonizer
    model: 'modeltools.Model'
    pyxpath: str

    def __init__(self, cythonizer: Cythonizer, model: 'modeltools.Model',
                 pyxpath: str) -> None:
        self.cythonizer = cythonizer
        self.model = model
        self.pyxpath = pyxpath

    def write(self) -> None:
        """Collect the source code and write it into a Cython extension
        file ("pyx")."""
        with open(self.pyxpath, 'w') as pxf:
            print('    * cython options')
            pxf.write(repr(self.cythondistutilsoptions))
            print('    * C imports')
            pxf.write(repr(self.cimports))
            print('    * constants (if defined)')
            pxf.write(repr(self.constants))
            print('    * parameter classes')
            pxf.write(repr(self.parameters))
            print('    * sequence classes')
            pxf.write(repr(self.sequences))
            print('    * numerical parameters')
            pxf.write(repr(self.numericalparameters))
            print('    * submodel classes')
            pxf.write(repr(self.submodels))
            print('    * model class')
            print('        - model attributes')
            pxf.write(repr(self.modeldeclarations))
            print('        - standard functions')
            pxf.write(repr(self.modelstandardfunctions))
            print('        - numeric functions')
            pxf.write(repr(self.modelnumericfunctions))
            print('        - additional functions')
            pxf.write(repr(self.modeluserfunctions))

    @property
    def cythondistutilsoptions(self) -> List[str]:
        """Cython and Distutils option lines.

        Use the configuration options "FASTCYTHON" and "PROFILECYTHON" to
        configure the cythonization processes as follows:

        >>> from hydpy.cythons.modelutils import PyxWriter
        >>> pyxwriter = PyxWriter(None, None, None)
        >>> pyxwriter.cythondistutilsoptions
        #!python
        # cython: boundscheck=False
        # cython: wraparound=False
        # cython: initializedcheck=False
        # cython: cdivision=True
        <BLANKLINE>

        >>> from hydpy import config
        >>> config.FASTCYTHON = False
        >>> config.PROFILECYTHON = True
        >>> pyxwriter.cythondistutilsoptions
        #!python
        # cython: boundscheck=True
        # cython: wraparound=True
        # cython: initializedcheck=True
        # cython: cdivision=False
        # cython: linetrace=True
        # distutils: define_macros=CYTHON_TRACE=1
        # distutils: define_macros=CYTHON_TRACE_NOGIL=1
        <BLANKLINE>

        >>> config.FASTCYTHON = True
        >>> config.PROFILECYTHON = False
        """
        if config.FASTCYTHON:
            lines = Lines(f'#!python',
                          f'# cython: boundscheck=False',
                          f'# cython: wraparound=False',
                          f'# cython: initializedcheck=False',
                          f'# cython: cdivision=True')
        else:
            lines = Lines(f'#!python',
                          f'# cython: boundscheck=True',
                          f'# cython: wraparound=True',
                          f'# cython: initializedcheck=True',
                          f'# cython: cdivision=False')
        if config.PROFILECYTHON:
            lines.add(0, '# cython: linetrace=True')
            lines.add(0, '# distutils: define_macros=CYTHON_TRACE=1')
            lines.add(0, '# distutils: define_macros=CYTHON_TRACE_NOGIL=1')
        return lines

    @property
    def cimports(self) -> List[str]:
        """Import command lines."""
<<<<<<< HEAD
        return Lines(
            'import numpy',
            'cimport numpy',
            'from libc.math cimport exp, fabs, log, '
            'sin, cos, tan, asin, acos, atan, isnan, isinf',
            'from libc.math cimport NAN as nan',
            'from libc.stdio cimport *',
            'from libc.stdlib cimport *',
            'import cython',
            'from cpython.mem cimport PyMem_Malloc',
            'from cpython.mem cimport PyMem_Realloc',
            'from cpython.mem cimport PyMem_Free',
            'from hydpy.cythons.autogen import pointerutils',
            'from hydpy.cythons.autogen cimport pointerutils',
            'from hydpy.cythons.autogen cimport configutils',
            'from hydpy.cythons.autogen cimport smoothutils',
            'from hydpy.cythons.autogen cimport annutils',
            'from hydpy.cythons.autogen cimport rootutils',
        )
=======
        return Lines('import numpy',
                     'cimport numpy',
                     'from libc.math cimport exp, fabs, log, '
                     'sin, cos, tan, asin, acos, atan, isnan, isinf',
                     'from libc.math cimport NAN as nan',
                     'from libc.math cimport INFINITY as inf',
                     'from libc.stdio cimport *',
                     'from libc.stdlib cimport *',
                     'import cython',
                     'from cpython.mem cimport PyMem_Malloc',
                     'from cpython.mem cimport PyMem_Realloc',
                     'from cpython.mem cimport PyMem_Free',
                     'from hydpy.cythons.autogen import pointerutils',
                     'from hydpy.cythons.autogen cimport pointerutils',
                     'from hydpy.cythons.autogen cimport configutils',
                     'from hydpy.cythons.autogen cimport smoothutils',
                     'from hydpy.cythons.autogen cimport annutils')
>>>>>>> e93fd47a

    @property
    def constants(self) -> List[str]:
        """Constants declaration lines."""
        lines = Lines()
        for (name, member) in vars(self.cythonizer).items():
            if (name.isupper() and not inspect.isclass(member) and
                    isinstance(member, tuple([t for t in TYPE2STR if t]))):
                ndim = numpy.array(member).ndim
                ctype = TYPE2STR[type(member)] + NDIM2STR[ndim]
                lines.add(0, f'cdef public {ctype} {name} = {member}')
        return lines

    @property
    def parameters(self) -> List[str]:
        """Parameter declaration lines."""
        lines = Lines()
        lines.add(0, '@cython.final')
        lines.add(0, 'cdef class Parameters:')
        for subpars in self.model.parameters:
            lines.add(
                1,
                f'cdef public {objecttools.classname(subpars)} {subpars.name}')
        for subpars in self.model.parameters:
            print(f'        - {subpars.name}')
            lines.add(0, '@cython.final')
            lines.add(0, f'cdef class {objecttools.classname(subpars)}:')
            for par in subpars:
                try:
                    ctype = TYPE2STR[par.TYPE] + NDIM2STR[par.NDIM]
                except KeyError:
                    ctype = par.TYPE + NDIM2STR[par.NDIM]
                lines.add(1, f'cdef public {ctype} {par.name}')
        return lines

    @property
    def sequences(self) -> List[str]:
        """Sequence declaration lines."""
        lines = Lines()
        lines.add(0, '@cython.final')
        lines.add(0, 'cdef class Sequences:')
        for subseqs in self.model.sequences:
            lines.add(
                1,
                f'cdef public {objecttools.classname(subseqs)} {subseqs.name}')
        if self.model.sequences.states:
            lines.add(1, 'cdef public StateSequences old_states')
            lines.add(1, 'cdef public StateSequences new_states')
        for subseqs in self.model.sequences:
            print(f'        - {subseqs.name}')
            lines.add(0, '@cython.final')
            lines.add(0, f'cdef class {objecttools.classname(subseqs)}:')
            for seq in subseqs:
                ctype = f'double{NDIM2STR[seq.NDIM]}'
                if isinstance(subseqs, sequencetools.LinkSequences):
                    if seq.NDIM == 0:
                        lines.add(1, f'cdef double *{seq.name}')
                    elif seq.NDIM == 1:
                        lines.add(1, f'cdef double **{seq.name}')
                        lines.add(1, f'cdef public int len_{seq.name}')
                        lines.add(
                            1,
                            f'cdef public {TYPE2STR[int]}[:] _{seq.name}_ready')
                else:
                    lines.add(1, f'cdef public {ctype} {seq.name}')
                lines.add(1, f'cdef public int _{seq.name}_ndim')
                lines.add(1, f'cdef public int _{seq.name}_length')
                for idx in range(seq.NDIM):
                    lines.add(1, f'cdef public int _{seq.name}_length_{idx}')
                if seq.NUMERIC:
                    ctype_numeric = 'double' + NDIM2STR[seq.NDIM+1]
                    lines.add(
                        1, f'cdef public {ctype_numeric} _{seq.name}_points')
                    lines.add(
                        1, f'cdef public {ctype_numeric} _{seq.name}_results')
                    if isinstance(subseqs, sequencetools.FluxSequences):
                        lines.add(
                            1,
                            f'cdef public {ctype_numeric} '
                            f'_{seq.name}_integrals')
                        lines.add(1, f'cdef public {ctype} _{seq.name}_sum')
                if isinstance(subseqs, sequencetools.IOSequences):
                    lines.extend(self.iosequence(seq))
            if isinstance(subseqs, sequencetools.IOSequences):
                lines.extend(self.open_files(subseqs))
                lines.extend(self.close_files(subseqs))
                lines.extend(self.load_data(subseqs))
                lines.extend(self.save_data(subseqs))
            if isinstance(subseqs, sequencetools.LinkSequences):
                lines.extend(self.set_pointer(subseqs))
                lines.extend(self.get_value(subseqs))
                lines.extend(self.set_value(subseqs))
            if isinstance(subseqs, sequencetools.InputSequences):
                lines.extend(self.set_pointer(subseqs))
        return lines

    @staticmethod
    def iosequence(seq: sequencetools.IOSequence) -> List[str]:
        """Declaration lines for the given |IOSequence| object."""
        lines = Lines()
        lines.add(1, f'cdef public bint _{seq.name}_diskflag')
        lines.add(1, f'cdef public str _{seq.name}_path')
        lines.add(1, f'cdef FILE *_{seq.name}_file')
        lines.add(1, f'cdef public bint _{seq.name}_ramflag')
        ctype = f'double{NDIM2STR[seq.NDIM+1]}'
        lines.add(1, f'cdef public {ctype} _{seq.name}_array')
        if isinstance(seq, sequencetools.InputSequence):
            lines.add(1, f'cdef public bint _{seq.name}_inputflag')
            lines.add(1, f'cdef double *_{seq.name}_inputpointer')
        return lines

    @staticmethod
    def open_files(subseqs: sequencetools.IOSequences) -> List[str]:
        """Open file statements."""
        print('            . open_files')
        lines = Lines()
        lines.add(1, 'cpdef open_files(self, int idx):')
        for seq in subseqs:
            lines.add(2, f'if self._{seq.name}_diskflag:')
            lines.add(
                3,
                f'self._{seq.name}_file = '
                f'fopen(str(self._{seq.name}_path).encode(), "rb+")')
            if seq.NDIM == 0:
                lines.add(3, f'fseek(self._{seq.name}_file, idx*8, SEEK_SET)')
            else:
                lines.add(
                    3,
                    f'fseek(self._{seq.name}_file, '
                    f'idx*self._{seq.name}_length*8, SEEK_SET)')
        return lines

    @staticmethod
    def close_files(subseqs: sequencetools.IOSequences) -> List[str]:
        """Close file statements."""
        print('            . close_files')
        lines = Lines()
        lines.add(1, 'cpdef inline close_files(self):')
        for seq in subseqs:
            lines.add(2, f'if self._{seq.name}_diskflag:')
            lines.add(3, f'fclose(self._{seq.name}_file)')
        return lines

    @staticmethod
    def load_data(subseqs: sequencetools.IOSequences) -> List[str]:
        """Load data statements."""
        print('            . load_data')
        lines = Lines()
        lines.add(1, f'cpdef inline void load_data(self, int idx) {_nogil}:')
        lines.add(2, 'cdef int jdx0, jdx1, jdx2, jdx3, jdx4, jdx5')
        for seq in subseqs:
            if isinstance(seq, sequencetools.InputSequence):
                lines.add(2, f'if self._{seq.name}_inputflag:')
                lines.add(
                    3, f'self.{seq.name} = self._{seq.name}_inputpointer[0]')
                if_or_elif = 'elif'
            else:
                if_or_elif = 'if'
            lines.add(2, f'{if_or_elif} self._{seq.name}_diskflag:')
            if seq.NDIM == 0:
                lines.add(
                    3, f'fread(&self.{seq.name}, 8, 1, self._{seq.name}_file)')
            else:
                lines.add(
                    3, f'fread(&self.{seq.name}[0], 8, '
                    f'self._{seq.name}_length, self._{seq.name}_file)')
            lines.add(2, f'elif self._{seq.name}_ramflag:')
            if seq.NDIM == 0:
                lines.add(3, f'self.{seq.name} = self._{seq.name}_array[idx]')
            else:
                indexing = ''
                for idx in range(seq.NDIM):
                    lines.add(
                        3+idx,
                        f'for jdx{idx} in '
                        f'range(self._{seq.name}_length_{idx}):')
                    indexing += f'jdx{idx}, '
                indexing = indexing[:-2]
                lines.add(
                    3+seq.NDIM,
                    f'self.{seq.name}[{indexing}] = '
                    f'self._{seq.name}_array[idx, {indexing}]')
        return lines

    @staticmethod
    def save_data(subseqs: sequencetools.IOSequences) -> List[str]:
        """Save data statements."""
        print('            . save_data')
        lines = Lines()
        lines.add(1, f'cpdef inline void save_data(self, int idx) {_nogil}:')
        lines.add(2, 'cdef int jdx0, jdx1, jdx2, jdx3, jdx4, jdx5')
        for seq in subseqs:
            if isinstance(seq, sequencetools.InputSequence):
                lines.add(2, f'if self._{seq.name}_inputflag:')
                indent = 3
            else:
                indent = 2
            lines.add(indent, f'if self._{seq.name}_diskflag:')
            if seq.NDIM == 0:
                lines.add(
                    indent+1,
                    f'fwrite(&self.{seq.name}, 8, 1, self._{seq.name}_file)')
            else:
                lines.add(
                    indent+1,
                    f'fwrite(&self.{seq.name}[0], 8, '
                    f'self._{seq.name}_length, self._{seq.name}_file)')
            lines.add(indent, f'elif self._{seq.name}_ramflag:')
            if seq.NDIM == 0:
                lines.add(indent+1,
                          f'self._{seq.name}_array[idx] = self.{seq.name}')
            else:
                indexing = ''
                for idx in range(seq.NDIM):
                    lines.add(
                        indent+1+idx,
                        f'for jdx{idx} in '
                        f'range(self._{seq.name}_length_{idx}):')
                    indexing += f'jdx{idx},'
                indexing = indexing[:-1]
                lines.add(
                    3+seq.NDIM,
                    f'self._{seq.name}_array[idx, {indexing}] = '
                    f'self.{seq.name}[{indexing}]')
        return lines

    def set_pointer(self,
                    subseqs: Union[sequencetools.InputSequence,
                                   sequencetools.LinkSequences]) -> List[str]:
        """Set pointer statements for all input and link sequences."""
        lines = Lines()
        if isinstance(subseqs, sequencetools.InputSequences):
            lines.extend(self.set_pointerinput(subseqs))
        else:
            for seq in subseqs:
                if seq.NDIM == 0:
                    lines.extend(self.set_pointer0d(subseqs))
                break
            for seq in subseqs:
                if seq.NDIM == 1:
                    lines.extend(self.alloc(subseqs))
                    lines.extend(self.dealloc(subseqs))
                    lines.extend(self.set_pointer1d(subseqs))
                break
        return lines

    @staticmethod
    def set_pointer0d(subseqs: sequencetools.LinkSequences) -> List[str]:
        """Set pointer statements for 0-dimensional link sequences."""
        print('            . set_pointer0d')
        lines = Lines()
        lines.add(1, 'cpdef inline set_pointer0d'
                     '(self, str name, pointerutils.PDouble value):')
        for seq in subseqs:
            lines.add(2, f'if name == "{seq.name}":')
            lines.add(3, f'self.{seq.name} = value.p_value')
        return lines

    @staticmethod
    def get_value(subseqs: sequencetools.LinkSequences) -> List[str]:
        """Get value statements for link sequences."""
        print('            . get_value')
        lines = Lines()
        lines.add(1, 'cpdef get_value(self, str name):')
        lines.add(2, 'cdef int idx')
        for seq in subseqs:
            lines.add(2, f'if name == "{seq.name}":')
            if seq.NDIM == 0:
                lines.add(3, f'return self.{seq.name}[0]')
            elif seq.NDIM == 1:
                lines.add(3, f'values = numpy.empty(self.len_{seq.name})')
                lines.add(3, f'for idx in range(self.len_{seq.name}):')
                PyxWriter._check_pointer(lines, seq)
                lines.add(4, f'values[idx] = self.{seq.name}[idx][0]')
                lines.add(3, 'return values')
        return lines

    @staticmethod
    def set_value(subseqs: sequencetools.LinkSequences) -> List[str]:
        """Set value statements for link sequences."""
        print('            . set_value')
        lines = Lines()
        lines.add(1, 'cpdef set_value(self, str name, value):')
        for seq in subseqs:
            lines.add(2, f'if name == "{seq.name}":')
            if seq.NDIM == 0:
                lines.add(3, f'self.{seq.name}[0] = value')
            elif seq.NDIM == 1:
                lines.add(3, f'for idx in range(self.len_{seq.name}):')
                PyxWriter._check_pointer(lines, seq)
                lines.add(4, f'self.{seq.name}[idx][0] = value[idx]')
        return lines

    @staticmethod
    def _check_pointer(lines: Lines, seq: sequencetools.LinkSequence) \
            -> None:
        lines.add(4, f'pointerutils.check0(self._{seq.name}_length_0)')
        lines.add(4, f'if self._{seq.name}_ready[idx] == 0:')
        lines.add(5, f'pointerutils.check1(self._{seq.name}_length_0, idx)')
        lines.add(5, f'pointerutils.check2(self._{seq.name}_ready, idx)')

    @staticmethod
    def alloc(subseqs: sequencetools.LinkSequences) -> List[str]:
        """Allocate memory statements for 1-dimensional link sequences."""
        print('            . setlength')
        lines = Lines()
        lines.add(1, f'cpdef inline alloc(self, name, {TYPE2STR[int]} length):')
        for seq in subseqs:
            lines.add(2, f'if name == "{seq.name}":')
            lines.add(3, f'self._{seq.name}_length_0 = length')
            lines.add(
                3,
                f'self._{seq.name}_ready = '
                f'numpy.full(length, 0, dtype={ TYPE2STR[int].split("_")[0]})')
            lines.add(
                3,
                f'self.{seq.name} = '
                f'<double**> PyMem_Malloc(length * sizeof(double*))')
        return lines

    @staticmethod
    def dealloc(subseqs: sequencetools.LinkSequences) -> List[str]:
        """Deallocate memory statements for 1-dimensional link sequences."""
        print('            . dealloc')
        lines = Lines()
        lines.add(1, 'cpdef inline dealloc(self, name):')
        for seq in subseqs:
            lines.add(2, f'if name == "{seq.name}":')
            lines.add(3, f'PyMem_Free(self.{seq.name})')
        return lines

    @staticmethod
    def set_pointer1d(subseqs: sequencetools.LinkSequences) -> List[str]:
        """Set_pointer statements for 1-dimensional link sequences."""
        print('            . set_pointer1d')
        lines = Lines()
        lines.add(1, 'cpdef inline set_pointer1d'
                     '(self, str name, pointerutils.PDouble value, int idx):')
        for seq in subseqs:
            lines.add(2, f'if name == "{seq.name}":')
            lines.add(3, f'self.{seq.name}[idx] = value.p_value')
            lines.add(3, f'self._{seq.name}_ready[idx] = 1')
        return lines

    @staticmethod
    def set_pointerinput(subseqs: sequencetools.InputSequences) -> List[str]:
        """Set pointer statements for input sequences."""
        print('            . set_pointerinput')
        lines = Lines()
        lines.add(1, 'cpdef inline set_pointerinput'
                     '(self, str name, pointerutils.PDouble value):')
        for seq in subseqs:
            lines.add(2, f'if name == "{seq.name}":')
            lines.add(3, f'self._{seq.name}_inputpointer = value.p_value')
        return lines

    @property
    def numericalparameters(self) -> List[str]:
        """Numeric parameter declaration lines."""
        lines = Lines()
        if isinstance(self.model, modeltools.SolverModel):
            lines.add(0, '@cython.final')
            lines.add(0, 'cdef class NumConsts:')
            for name in ('nmb_methods', 'nmb_stages'):
                lines.add(1, f'cdef public {TYPE2STR[int]} {name}')
            for name in ('dt_increase', 'dt_decrease'):
                lines.add(1, f'cdef public {TYPE2STR[float]} {name}')
            lines.add(1, 'cdef public configutils.Config pub')
            lines.add(1, 'cdef public double[:, :, :] a_coefs')
            lines.add(0, 'cdef class NumVars:')
            lines.add(1, 'cdef public bint use_relerror')
            for name in ('nmb_calls', 'idx_method', 'idx_stage'):
                lines.add(1, f'cdef public {TYPE2STR[int]} {name}')
            for name in ('t0', 't1', 'dt', 'dt_est', 'abserror', 'relerror',
                         'last_abserror', 'last_relerror',
                         'extrapolated_abserror', 'extrapolated_relerror'):
                lines.add(1, f'cdef public {TYPE2STR[float]} {name}')
            lines.add(1, f'cdef public {TYPE2STR[bool]} f0_ready')
        return lines

    @property
    def submodels(self) -> List[str]:
        """Submodel declaration lines."""
        lines = Lines()
        for submodel in self.model.SUBMODELS:
            lines.add(0, '@cython.final')
            lines.add(
                0,
                f'cdef class {objecttools.classname(submodel)}(rootutils.'
                f'{objecttools.classname(submodel.CYTHONBASECLASS)}):')
            lines.add(1, 'cpdef public Model model')
            lines.add(1, 'def __init__(self, Model model):')
            lines.add(2, 'self.model = model')
            for idx, method in enumerate(submodel.METHODS):
                lines.add(
                    1, f'cpdef double apply_method{idx}(self, double x) nogil:')
                lines.add(2, f'return self.model.{method.__name__.lower()}(x)')
        return lines

    @property
    def modeldeclarations(self) -> List[str]:
        """The attribute declarations of the model class."""
        submodels = getattr(self.model, 'SUBMODELS', ())
        lines = Lines()
        lines.add(0, '@cython.final')
        lines.add(0, 'cdef class Model:')
        lines.add(1, 'cdef public int idx_sim')
        lines.add(1, 'cdef public Parameters parameters')
        lines.add(1, 'cdef public Sequences sequences')
        for submodel in submodels:
            lines.add(1, f'cdef public {objecttools.classname(submodel)} '
                         f'{objecttools.instancename(submodel)}')
        if hasattr(self.model, 'numconsts'):
            lines.add(1, 'cdef public NumConsts numconsts')
        if hasattr(self.model, 'numvars'):
            lines.add(1, 'cdef public NumVars numvars')
        if submodels:
            lines.add(1, 'def __init__(self):')
            for submodel in submodels:
                lines.add(2, f'self.{objecttools.instancename(submodel)} = '
                             f'{objecttools.classname(submodel)}(self)')
        return lines

    @property
    def modelstandardfunctions(self) -> List[str]:
        """The standard functions of the model class."""
        lines = Lines()
        lines.extend(self.simulate)
        lines.extend(self.iofunctions)
        lines.extend(self.new2old)
        if isinstance(self.model, modeltools.AdHocModel):
            lines.extend(self.run(self.model))
        lines.extend(self.update_inlets)
        lines.extend(self.update_outlets)
        lines.extend(self.update_receivers)
        lines.extend(self.update_senders)
        return lines

    @property
    def modelnumericfunctions(self) -> List[str]:
        """Numerical integration functions of the model class."""
        lines = Lines()
        if isinstance(self.model, modeltools.SolverModel):
            lines.extend(self.solve)
            lines.extend(self.calculate_single_terms(self.model))
            lines.extend(self.calculate_full_terms(self.model))
            lines.extend(self.get_point_states)
            lines.extend(self.set_point_states)
            lines.extend(self.set_result_states)
            lines.extend(self.get_sum_fluxes)
            lines.extend(self.set_point_fluxes)
            lines.extend(self.set_result_fluxes)
            lines.extend(self.integrate_fluxes)
            lines.extend(self.reset_sum_fluxes)
            lines.extend(self.addup_fluxes)
            lines.extend(self.calculate_error)
            lines.extend(self.extrapolate_error)
        return lines

    @property
    def simulate(self) -> List[str]:
        """Simulation statements."""
        print('                . simulate')
        lines = Lines()
        lines.add(1, f'cpdef inline void simulate(self, int idx) {_nogil}:')
        lines.add(2, 'self.idx_sim = idx')
        if self.model.sequences.inputs:
            lines.add(2, 'self.load_data()')
        if self.model.INLET_METHODS:
            lines.add(2, 'self.update_inlets()')
        if isinstance(self.model, modeltools.SolverModel):
            lines.add(2, 'self.solve()')
        else:
            lines.add(2, 'self.run()')
            if self.model.sequences.states:
                lines.add(2, 'self.new2old()')
        if self.model.OUTLET_METHODS:
            lines.add(2, 'self.update_outlets()')
        return lines

    @property
    def iofunctions(self) -> List[str]:
        """Input/output functions of the model class.

        The result of property |PyxWriter.iofunctions| depends on the
        availability of different types of sequences.  So far, the
        models implemented in *HydPy* do not reflect all possible
        combinations, which is why we modify the |hland_v1| application
        model in the following examples:

        >>> from hydpy.models.hland_v1 import cythonizer
        >>> pyxwriter = cythonizer.pyxwriter
        >>> pyxwriter.iofunctions
                    . open_files
                    . close_files
                    . load_data
                    . save_data
            cpdef inline void open_files(self):
                self.sequences.inputs.open_files(self.idx_sim)
                self.sequences.fluxes.open_files(self.idx_sim)
                self.sequences.states.open_files(self.idx_sim)
            cpdef inline void close_files(self):
                self.sequences.inputs.close_files()
                self.sequences.fluxes.close_files()
                self.sequences.states.close_files()
            cpdef inline void load_data(self) nogil:
                self.sequences.inputs.load_data(self.idx_sim)
            cpdef inline void save_data(self, int idx) nogil:
                self.sequences.inputs.save_data(self.idx_sim)
                self.sequences.fluxes.save_data(self.idx_sim)
                self.sequences.states.save_data(self.idx_sim)
        <BLANKLINE>

        >>> pyxwriter.model.sequences.fluxes = None
        >>> pyxwriter.model.sequences.states = None
        >>> pyxwriter.iofunctions
                    . open_files
                    . close_files
                    . load_data
                    . save_data
            cpdef inline void open_files(self):
                self.sequences.inputs.open_files(self.idx_sim)
            cpdef inline void close_files(self):
                self.sequences.inputs.close_files()
            cpdef inline void load_data(self) nogil:
                self.sequences.inputs.load_data(self.idx_sim)
            cpdef inline void save_data(self, int idx) nogil:
                self.sequences.inputs.save_data(self.idx_sim)
        <BLANKLINE>

        >>> pyxwriter.model.sequences.inputs = None
        >>> pyxwriter.iofunctions
        <BLANKLINE>
        <BLANKLINE>
        """
        lines = Lines()
        if not (self.model.sequences.inputs or
                self.model.sequences.fluxes or
                self.model.sequences.states):
            return lines
        for func in ('open_files', 'close_files', 'load_data', 'save_data'):
            if (func == 'load_data') and not self.model.sequences.inputs:
                continue
            print(f'            . {func}')
            nogil = func in ('load_data', 'save_data')
            idx_as_arg = func == 'save_data'
            lines.add(1, get_methodheader(
                func, nogil=nogil, idxarg=idx_as_arg))
            for subseqs in self.model.sequences:
                if func == 'load_data':
                    applyfuncs: Tuple[str, ...] = ('inputs',)
                else:
                    applyfuncs = ('inputs', 'fluxes', 'states')
                if subseqs.name in applyfuncs:
                    if func == 'close_files':
                        lines.add(2, f'self.sequences.{subseqs.name}.{func}()')
                    else:
                        lines.add(
                            2,
                            f'self.sequences.{subseqs.name}.'
                            f'{func}(self.idx_sim)')
        return lines

    @property
    def new2old(self) -> List[str]:
        """Old states to new states statements."""
        lines = Lines()
        if self.model.sequences.states:
            print('                . new2old')
            lines.add(1, get_methodheader('new2old', nogil=True))
            lines.add(2, 'cdef int jdx0, jdx1, jdx2, jdx3, jdx4, jdx5')
            for seq in self.model.sequences.states:
                if seq.NDIM == 0:
                    lines.add(
                        2,
                        f'self.sequences.old_states.{seq.name} = '
                        f'self.sequences.new_states.{seq.name}')
                else:
                    indexing = ''
                    for idx in range(seq.NDIM):
                        lines.add(
                            2+idx,
                            f'for jdx{idx} in range(self.sequences.states.'
                            f'_{seq.name}_length_{idx}):')
                        indexing += f'jdx{idx},'
                    indexing = indexing[:-1]
                    lines.add(
                        2+seq.NDIM,
                        f'self.sequences.old_states.{seq.name}[{indexing}] = '
                        f'self.sequences.new_states.{seq.name}[{indexing}]')
        return lines

    def _call_methods(self, name, methods, idx_as_arg=False):
        lines = Lines()
        if hasattr(self.model, name):
            lines.add(1, get_methodheader(name,
                                          nogil=True,
                                          idxarg=idx_as_arg))
            if idx_as_arg:
                lines.add(2, 'self.idx_sim = idx')
            anything = False
            for method in methods:
                lines.add(2, f'self.{method.__name__.lower()}()')
                anything = True
            if not anything:
                lines.add(2, 'pass')
        return lines

    @property
    def update_receivers(self) -> List[str]:
        """Lines of the model method with the same name."""
        return self._call_methods('update_receivers',
                                  self.model.RECEIVER_METHODS,
                                  True)

    @property
    def update_inlets(self) -> List[str]:
        """Lines of the model method with the same name."""
        return self._call_methods('update_inlets',
                                  self.model.INLET_METHODS)

    def run(self, model: 'modeltools.AdHocModel') -> List[str]:
        """Return the lines of the model method with the same name."""
        return self._call_methods('run', model.RUN_METHODS)

    @property
    def update_outlets(self) -> List[str]:
        """Lines of the model method with the same name."""
        return self._call_methods('update_outlets',
                                  self.model.OUTLET_METHODS)

    @property
    def update_senders(self) -> List[str]:
        """Lines of the model method with the same name."""
        return self._call_methods('update_senders',
                                  self.model.SENDER_METHODS,
                                  True)

    def calculate_single_terms(self, model: 'modeltools.SolverModel') \
            -> List[str]:
        """Return the lines of the model method with the same name."""
        lines = self._call_methods('calculate_single_terms',
                                   model.PART_ODE_METHODS)
        if lines:
            lines.insert(1, ('        self.numvars.nmb_calls ='
                             'self.numvars.nmb_calls+1'))
        return lines

    def calculate_full_terms(self, model: 'modeltools.SolverModel') \
            -> List[str]:
        """Return the lines of the model method with the same name."""
        return self._call_methods('calculate_full_terms',
                                  model.FULL_ODE_METHODS)

    @property
    def listofmodeluserfunctions(self) -> List[Tuple[str, Callable]]:
        """User functions of the model class."""
        lines = []
        for (name, member) in vars(self.model).items():
            if getattr(getattr(member, '__func__', None), 'CYTHONIZE', False):
                lines.append((name, member))
        return lines

    @property
    def modeluserfunctions(self) -> List[str]:
        """Model-specific functions."""
        lines = Lines()
        for (name, func) in self.listofmodeluserfunctions:
            print(f'            . {name}')
            funcconverter = FuncConverter(self.model, name, func)
            lines.extend(funcconverter.pyxlines)
        return lines

    @property
    def solve(self) -> List[str]:
        """Lines of the model method with the same name."""
        lines = Lines()
        solve = getattr(self.model, 'solve', None)
        if solve:
            print('            . solve')
            funcconverter = FuncConverter(self.model, 'solve', solve)
            lines.extend(funcconverter.pyxlines)
        return lines

    @staticmethod
    def _assign_seqvalues(subseqs, subseqs_name, target, index, load):
        subseqs = list(subseqs)
        from1 = f'self.sequences.{subseqs_name}.%s'
        to1 = f'self.sequences.{subseqs_name}._%s_{target}'
        if index is not None:
            to1 += f'[self.numvars.{index}]'
        if load:
            from1, to1 = to1, from1
        yield from PyxWriter._declare_idxs(subseqs)
        for seq in subseqs:
            from2 = from1 % seq.name
            to2 = to1 % seq.name
            if seq.NDIM == 0:
                yield f'{to2} = {from2}'
            elif seq.NDIM == 1:
                yield (f'for idx0 in range(self.sequences.'
                       f'{subseqs_name}._{seq.name}_length):')
                yield f'    {to2}[idx0] = {from2}[idx0]'
            elif seq.NDIM == 2:
                yield (f'for idx0 in range(self.sequences.'
                       f'{subseqs_name}._{seq.name}_length0):')
                yield (f'    for idx1 in range(self.sequences.'
                       f'{subseqs_name}._{seq.name}_length1):')
                yield f'        {to2}[idx0, idx1] = {from2}[idx0, idx1]'
            else:
                raise NotImplementedError(
                    f'NDIM of sequence `{seq.name}` is higher than expected.')

    @staticmethod
    def _declare_idxs(subseqs):
        maxdim = 0
        for seq in subseqs:
            maxdim = max(maxdim, seq.NDIM)
        if maxdim == 1:
            yield 'cdef int idx0'
        elif maxdim == 2:
            yield 'cdef int idx0, idx1'

    @decorate_method
    def get_point_states(self) -> Iterator[str]:
        """Get point statements for state sequences."""
        yield self._assign_seqvalues(
            subseqs=self.model.sequences.states,
            subseqs_name='states',
            target='points',
            index='idx_stage',
            load=True)

    @decorate_method
    def set_point_states(self) -> Iterator[str]:
        """Set point statements for state sequences."""
        yield self._assign_seqvalues(
            subseqs=self.model.sequences.states,
            subseqs_name='states',
            target='points',
            index='idx_stage',
            load=False)

    @decorate_method
    def set_result_states(self) -> Iterator[str]:
        """Get results statements for state sequences."""
        yield self._assign_seqvalues(
            subseqs=self.model.sequences.states,
            subseqs_name='states',
            target='results',
            index='idx_method',
            load=False)

    @decorate_method
    def get_sum_fluxes(self) -> Iterator[str]:
        """Get sum statements for flux sequences."""
        yield self._assign_seqvalues(
            subseqs=self.model.sequences.fluxes.numericsequences,
            subseqs_name='fluxes',
            target='sum',
            index=None,
            load=True)

    @decorate_method
    def set_point_fluxes(self) -> Iterator[str]:
        """Set point statements for flux sequences."""
        yield self._assign_seqvalues(
            subseqs=self.model.sequences.fluxes.numericsequences,
            subseqs_name='fluxes',
            target='points',
            index='idx_stage',
            load=False)

    @decorate_method
    def set_result_fluxes(self) -> Iterator[str]:
        """Set result statements for flux sequences."""
        yield self._assign_seqvalues(
            subseqs=self.model.sequences.fluxes.numericsequences,
            subseqs_name='fluxes',
            target='results',
            index='idx_method',
            load=False)

    @decorate_method
    def integrate_fluxes(self) -> Iterator[str]:
        """Integrate statements for flux sequences."""
        max_ndim = -1
        for seq in self.model.sequences.fluxes.numericsequences:
            max_ndim = max(max_ndim, seq.NDIM)
        if max_ndim == 0:
            yield 'cdef int jdx'
        elif max_ndim == 1:
            yield 'cdef int jdx, idx0'
        elif max_ndim == 2:
            yield 'cdef int jdx, idx0, idx1'
        for seq in self.model.sequences.fluxes.numericsequences:
            to_ = f'self.sequences.fluxes.{seq.name}'
            from_ = f'self.sequences.fluxes._{seq.name}_points'
            coefs = ('self.numvars.dt * self.numconsts.a_coefs'
                     '[self.numvars.idx_method-1, self.numvars.idx_stage, jdx]')
            if seq.NDIM == 0:
                yield f'{to_} = 0.'
                yield 'for jdx in range(self.numvars.idx_method):'
                yield f'    {to_} = {to_} +{coefs}*{from_}[jdx]'
            elif seq.NDIM == 1:
                yield (f'for idx0 in '
                       f'range(self.sequences.fluxes._{seq.name}_length):')
                yield f'    {to_}[idx0] = 0.'
                yield '    for jdx in range(self.numvars.idx_method):'
                yield (f'        {to_}[idx0] = '
                       f'{to_}[idx0] + {coefs}*{from_}[jdx, idx0]')
            elif seq.NDIM == 2:
                yield (f'for idx0 in '
                       f'range(self.sequences.fluxes._{seq.name}_length0):')
                yield (f'    for idx1 in range('
                       f'self.sequences.fluxes._{seq.name}_length1):')
                yield f'        {to_}[idx0, idx1] = 0.'
                yield '        for jdx in range(self.numvars.idx_method):'
                yield (f'            {to_}[idx0, idx1] = '
                       f'{to_}[idx0, idx1] + {coefs}*{from_}[jdx, idx0, idx1]')
            else:
                raise NotImplementedError(
                    f'NDIM of sequence `{seq.name}` is higher than expected.')

    @decorate_method
    def reset_sum_fluxes(self) -> Iterator[str]:
        """Reset sum statements for flux sequences."""
        subseqs = list(self.model.sequences.fluxes.numericsequences)
        yield from PyxWriter._declare_idxs(subseqs)
        for seq in subseqs:
            to_ = f'self.sequences.fluxes._{seq.name}_sum'
            if seq.NDIM == 0:
                yield f'{to_} = 0.'
            elif seq.NDIM == 1:
                yield (f'for idx0 in '
                       f'range(self.sequences.fluxes._{seq.name}_length):')
                yield f'    {to_}[idx0] = 0.'
            elif seq.NDIM == 2:
                yield (f'for idx0 in '
                       f'range(self.sequences.fluxes._{seq.name}_length0):')
                yield (f'    for idx1 in '
                       f'range(self.sequences.fluxes._{seq.name}_length1):')
                yield f'        {to_}[idx0, idx1] = 0.'
            else:
                raise NotImplementedError(
                    f'NDIM of sequence `{seq.name}` is higher than expected.')

    @decorate_method
    def addup_fluxes(self) -> Iterator[str]:
        """Add up statements for flux sequences."""
        subseqs = list(self.model.sequences.fluxes.numericsequences)
        yield from PyxWriter._declare_idxs(subseqs)
        for seq in subseqs:
            to_ = f'self.sequences.fluxes._{seq.name}_sum'
            from_ = f'self.sequences.fluxes.{seq.name}'
            if seq.NDIM == 0:
                yield f'{to_} = {to_} + {from_}'
            elif seq.NDIM == 1:
                yield (f'for idx0 in '
                       f'range(self.sequences.fluxes._{seq.name}_length):')
                yield f'    {to_}[idx0] = {to_}[idx0] + {from_}[idx0]'
            elif seq.NDIM == 2:
                yield (f'for idx0 in '
                       f'range(self.sequences.fluxes._{seq.name}_length0):')
                yield (f'    for idx1 in '
                       f'range(self.sequences.fluxes._{seq.name}_length1):')
                yield (f'        {to_}[idx0, idx1] = '
                       f'{to_}[idx0, idx1] + {from_}[idx0, idx1]')
            else:
                raise NotImplementedError(
                    f'NDIM of sequence `{seq.name}` is higher than expected.')

    @decorate_method
    def calculate_error(self) -> Iterator[str]:
        """Calculate error statements."""
        subseqs = list(self.model.sequences.fluxes.numericsequences)
        if self.model.SOLVERSEQUENCES:
            subseqs = [seq for seq in subseqs if
                       isinstance(seq, self.model.SOLVERSEQUENCES)]
        yield from PyxWriter._declare_idxs(subseqs)
        userel = 'self.numvars.use_relerror:'
        abserror = 'self.numvars.abserror'
        relerror = 'self.numvars.relerror'
        index = 'self.numvars.idx_method'
        yield f'cdef double abserror'
        yield f'{abserror} = 0.'
        yield f'if {userel}'
        yield f'    {relerror} = 0.'
        yield f'else:'
        yield f'    {relerror} = inf'
        for seq in subseqs:
            results = f'self.sequences.fluxes._{seq.name}_results'
            if seq.NDIM == 0:
                yield (f'abserror = fabs('
                       f'{results}[{index}]-{results}[{index}-1])')
                yield f'{abserror} = max({abserror}, abserror)'
                yield f'if {userel}'
                yield f'    if {results}[{index}] == 0.:'
                yield f'        {relerror} = inf'
                yield f'    else:'
                yield (f'        {relerror} = max('
                       f'{relerror}, fabs(abserror/{results}[{index}]))')
            elif seq.NDIM == 1:
                yield (f'for idx0 in range('
                       f'self.sequences.fluxes._{seq.name}_length):')
                yield (f'    abserror = fabs('
                       f'{results}[{index}, idx0]-{results}[{index}-1, idx0])')
                yield f'    {abserror} = max({abserror}, abserror)'
                yield f'    if {userel}'
                yield f'        if {results}[{index}, idx0] == 0.:'
                yield f'            {relerror} = inf'
                yield f'        else:'
                yield (f'            {relerror} = max('
                       f'{relerror}, fabs(abserror/{results}[{index}, idx0]))')
            elif seq.NDIM == 2:
                yield (f'for idx0 in range('
                       f'self.sequences.fluxes._{seq.name}_length0):')
                yield (f'    for idx1 in range('
                       f'self.sequences.fluxes._{seq.name}_length1):')

                yield (f'        abserror = fabs({results}[{index}, '
                       f'idx0, idx1]-{results}[{index}-1, idx0, idx1])')
                yield f'        {abserror} = max({abserror}, abserror)'
                yield f'        if {userel}'
                yield f'            if {results}[{index}, idx0, idx1] == 0.:'
                yield f'                {relerror} = inf'
                yield f'            else:'
                yield (f'                {relerror} = max('
                       f'{relerror}, '
                       f'fabs(abserror/{results}[{index}, idx0, idx1]))')
            else:
                raise NotImplementedError(
                    f'NDIM of sequence `{seq.name}` is higher than expected.')

    @property
    def extrapolate_error(self) -> List[str]:
        """Extrapolate error statements."""
        lines = Lines()
        extrapolate_error = getattr(self.model, 'extrapolate_error', None)
        if extrapolate_error:
            print('            . extrapolate_error')
            funcconverter = FuncConverter(
                self.model, 'extrapolate_error', extrapolate_error)
            lines.extend(funcconverter.pyxlines)
        return lines


class FuncConverter:
    """Helper class for class |PyxWriter| that analyses Python functions
    and provides the required Cython code via property
    |FuncConverter.pyxlines|."""

    model: 'modeltools.Model'
    funcname: str
    func: Callable

    def __init__(
            self, model: 'modeltools.Model', funcname: str, func: Callable):
        self.model = model
        self.funcname = funcname
        vars(self)['func'] = func

    @property
    def argnames(self) -> List[str]:
        """The argument names of the current function.

        >>> from hydpy.cythons.modelutils import FuncConverter
        >>> from hydpy import prepare_model, pub
        >>> with pub.options.usecython(False):
        ...     model = prepare_model('hland_v1')
        >>> FuncConverter(model, None, model.calc_tc_v1).argnames
        ['model']
        """
        return inspect.getargs(self.func.__code__)[0]

    @property
    def varnames(self) -> Tuple[str, ...]:
        """The variable names of the current function.

        >>> from hydpy.cythons.modelutils import FuncConverter
        >>> from hydpy import prepare_model, pub
        >>> with pub.options.usecython(False):
        ...     model = prepare_model('hland_v1')
        >>> FuncConverter(model, None, model.calc_tc_v1).varnames
        ('self', 'con', 'inp', 'flu', 'k')
        """
        return tuple(vn if vn != 'model' else 'self'
                     for vn in self.func.__code__.co_varnames)

    @property
    def locnames(self) -> List[str]:
        """The variable names of the handled function except for
        the argument names.

        >>> from hydpy.cythons.modelutils import FuncConverter
        >>> from hydpy import prepare_model, pub
        >>> with pub.options.usecython(False):
        ...     model = prepare_model('hland_v1')
        >>> FuncConverter(model, None, model.calc_tc_v1).locnames
        ['self', 'con', 'inp', 'flu', 'k']
        """
        return [vn for vn in self.varnames if vn not in self.argnames]

    @property
    def subgroupnames(self) -> List[str]:
        """The complete names of the subgroups relevant for the current
        function.

        >>> from hydpy.cythons.modelutils import FuncConverter
        >>> from hydpy import prepare_model, pub
        >>> with pub.options.usecython(False):
        ...     model = prepare_model('hland_v1')
        >>> FuncConverter(model, None, model.calc_tc_v1).subgroupnames
        ['parameters.control', 'sequences.inputs', 'sequences.fluxes']
        """
        names = []
        for groupname in ('parameters', 'sequences'):
            for subgroup in getattr(self.model, groupname):
                if subgroup.name[:3] in self.varnames:
                    names.append(groupname + '.' + subgroup.name)
        if 'old' in self.varnames:
            names.append('sequences.old_states')
        if 'new' in self.varnames:
            names.append('sequences.new_states')
        return names

    @property
    def subgroupshortcuts(self) -> List[str]:
        """The abbreviated names of the subgroups relevant for the current
        function.

        >>> from hydpy.cythons.modelutils import FuncConverter
        >>> from hydpy import prepare_model, pub
        >>> with pub.options.usecython(False):
        ...     model = prepare_model('hland_v1')
        >>> FuncConverter(model, None, model.calc_tc_v1).subgroupshortcuts
        ['con', 'inp', 'flu']
        """
        return [name.split('.')[-1][:3] for name in self.subgroupnames]

    @property
    def untypedvarnames(self) -> List[str]:
        """The names of the untyped variables used in the current function.

        >>> from hydpy.cythons.modelutils import FuncConverter
        >>> from hydpy import prepare_model, pub
        >>> with pub.options.usecython(False):
        ...     model = prepare_model('hland_v1')
        >>> FuncConverter(model, None, model.calc_tc_v1).untypedvarnames
        ['k']
        """
        return [name for name in self.varnames
                if name not in self.subgroupshortcuts + ['self']]

    @property
    def untypedarguments(self) -> List[str]:
        """The names of the untyped arguments used by the current function.

        >>> from hydpy.cythons.modelutils import FuncConverter
        >>> from hydpy import prepare_model, pub
        >>> with pub.options.usecython(False):
        ...     model = prepare_model('hland_v1')
        >>> FuncConverter(model, None, model.calc_tc_v1).untypedarguments
        []
        """
        defline = self.cleanlines[0]
        return [name for name in self.untypedvarnames
                if ((f', {name},' in defline) or
                    (f', {name})' in defline))]

    @property
    def untypedinternalvarnames(self) -> List[str]:
        """The names of the untyped variables used in the current function
        except for those of the arguments.

        >>> from hydpy.cythons.modelutils import FuncConverter
        >>> from hydpy import prepare_model, pub
        >>> with pub.options.usecython(False):
        ...     model = prepare_model('hland_v1')
        >>> FuncConverter(model, None, model.calc_tc_v1).untypedinternalvarnames
        ['k']
        """
        return [name for name in self.untypedvarnames if
                name not in self.untypedarguments]

    @property
    def cleanlines(self) -> List[str]:
        """The leaned code lines of the current function.

        The implemented cleanups:
          * eventually, remove method version
          * remove all docstrings
          * remove all comments
          * remove all empty lines
          * remove line bracks within brackets
          * remove the phrase `modelutils`
          * remove all lines containing the phrase `fastaccess`
          * replace all shortcuts with complete reference names
          * replace "model." with "self."
        """
        code = inspect.getsource(self.func)
        code = '\n'.join(code.split('"""')[::2])
        code = code.replace('modelutils.', '')
        code = code.replace('model.', 'self.')
        for (name, shortcut) in zip(self.subgroupnames,
                                    self.subgroupshortcuts):
            code = code.replace(f'{shortcut}.', f'self.{name}.')
        code = self.remove_linebreaks_within_equations(code)
        lines = code.splitlines()
        self.remove_imath_operators(lines)
        del lines[0]   # remove @staticmethod
        lines = [l[4:] for l in lines]   # unindent
        argnames = self.argnames
        argnames[0] = 'self'
        lines[0] = f'def {self.funcname}({", ".join(argnames)}):'
        lines = [l.split('#')[0] for l in lines]
        lines = [l for l in lines if 'fastaccess' not in l]
        lines = [l.rstrip() for l in lines if l.rstrip()]
        return Lines(*lines)

    @staticmethod
    def remove_linebreaks_within_equations(code: str) -> str:
        r"""Remove line breaks within equations.

        The following example is not an exhaustive test but shows
        how the method works in principle:

        >>> code = 'asdf = \\\n(a\n+b)'
        >>> from hydpy.cythons.modelutils import FuncConverter
        >>> FuncConverter.remove_linebreaks_within_equations(code)
        'asdf = (a+b)'
        """
        code = code.replace('\\\n', '')
        chars = []
        counter = 0
        for char in code:
            if char in ('(', '[', '{'):
                counter += 1
            elif char in (')', ']', '}'):
                counter -= 1
            if not (counter and (char == '\n')):
                chars.append(char)
        return ''.join(chars)

    @staticmethod
    def remove_imath_operators(lines: List[str]):
        """Remove mathematical expressions that require Pythons global
        interpreter locking mechanism.

        The following example is not an exhaustive test but shows
        how the method works in principle:

        >>> lines = ['    x += 1*1']
        >>> from hydpy.cythons.modelutils import FuncConverter
        >>> FuncConverter.remove_imath_operators(lines)
        >>> lines
        ['    x = x + (1*1)']
        """
        for idx, line in enumerate(lines):
            for operator in ('+=', '-=', '**=', '*=', '//=', '/=', '%='):
                sublines = line.split(operator)
                if len(sublines) > 1:
                    indent = line.count(' ') - line.lstrip().count(' ')
                    sublines = [sl.strip() for sl in sublines]
                    line = (f'{indent*" "}{sublines[0]} = '
                            f'{sublines[0]} {operator[:-1]} ({sublines[1]})')
                    lines[idx] = line

    @property
    def pyxlines(self) -> List[str]:
        """Cython code lines of the current function.

        Assumptions:
          * The function shall be a method.
          * The method shall be inlined.
          * Annotations specify all argument and return types.
          * Local variables are generally of type `int` but of type `double`
            when their name starts with `d_`.

        We import some classes and prepare a pure-Python instance of
        application model |hland_v1|:

        >>> from types import MethodType
        >>> from hydpy.core.modeltools import Method, Model
        >>> from hydpy.core.typingtools import Vector
        >>> from hydpy.cythons.modelutils import FuncConverter
        >>> from hydpy import prepare_model, pub
        >>> with pub.options.usecython(False):
        ...     model = prepare_model('hland_v1')

        First, we show an example on a standard method without additional
        arguments and returning nothing but requiring two local variables:

        >>> class Calc_Test_V1(Method):
        ...     @staticmethod
        ...     def __call__(model: Model) -> None:
        ...         con = model.parameters.control.fastaccess
        ...         flu = model.sequences.fluxes.fastaccess
        ...         inp = model.sequences.inputs.fastaccess
        ...         for k in range(con.nmbzones):
        ...             d_pc = con.kg[k]*inp.p[k]
        ...             flu.pc[k] = d_pc
        >>> model.calc_test_v1 = MethodType(Calc_Test_V1.__call__, model)
        >>> FuncConverter(model, 'calc_test_v1', model.calc_test_v1).pyxlines
            cpdef inline void calc_test_v1(self)  nogil:
                cdef double d_pc
                cdef int k
                for k in range(self.parameters.control.nmbzones):
                    d_pc = \
self.parameters.control.kg[k]*self.sequences.inputs.p[k]
                    self.sequences.fluxes.pc[k] = d_pc
        <BLANKLINE>

        The second example shows that `float` and `Vector` annotations
        translate into `double` and `double[:]` types, respectively:

        >>> class Calc_Test_V2(Method):
        ...     @staticmethod
        ...     def __call__(
        ...             model: Model, value: float, values: Vector) -> float:
        ...         con = model.parameters.control.fastaccess
        ...         return con.kg[0]*value*values[1]
        >>> model.calc_test_v2 = MethodType(Calc_Test_V2.__call__, model)
        >>> FuncConverter(model, 'calc_test_v2', model.calc_test_v2).pyxlines
            cpdef inline double calc_test_v2(\
self, double value, double[:] values)  nogil:
                return self.parameters.control.kg[0]*value*values[1]
        <BLANKLINE>
        """
        lines = ['    '+line for line in self.cleanlines]
        lines[0] = lines[0].lower()
        annotations = self.func.__annotations__
        lines[0] = lines[0].replace(
            'def ', f'cpdef inline {TYPE2STR[annotations["return"]]} ')
        lines[0] = lines[0].replace('):', f') {_nogil}:')
        for name in self.untypedarguments:
            type_ = TYPE2STR[annotations[name]]
            lines[0] = lines[0].replace(f', {name},', f', {type_} {name},')
            lines[0] = lines[0].replace(f', {name})', f', {type_} {name})')
        for name in self.untypedinternalvarnames:
            if name.startswith('d_'):
                lines.insert(1, '        cdef double ' + name)
            else:
                lines.insert(1, '        cdef int ' + name)
        return Lines(*lines)


def exp(double: float) -> float:
    """Cython wrapper for the |numpy.exp| function of module |numpy| applied
    on a single |float| object.

    >>> from hydpy.cythons.modelutils import exp
    >>> from unittest import mock
    >>> with mock.patch('numpy.exp') as func:
    ...     _ = exp(123.4)
    >>> func.call_args
    call(123.4)
    """
    return numpy.exp(double)


def log(double: float) -> float:
    """Cython wrapper for the |numpy.log| function of module |numpy| applied
    on a single |float| object.

    >>> from hydpy.cythons.modelutils import log
    >>> from unittest import mock
    >>> with mock.patch('numpy.log') as func:
    ...     _ = log(123.4)
    >>> func.call_args
    call(123.4)
    """
    return numpy.log(double)


def fabs(double: float) -> float:
    """Cython wrapper for the |math.exp| function of module |math| applied
    on a single |float| object.

    >>> from hydpy.cythons.modelutils import fabs
    >>> from unittest import mock
    >>> with mock.patch('math.fabs') as func:
    ...     _ = fabs(123.4)
    >>> func.call_args
    call(123.4)
    """
    return math.fabs(double)


def sin(double: float) -> float:
    """Cython wrapper for the |numpy.sin| function of module |numpy| applied
    on a single |float| object.

    >>> from hydpy.cythons.modelutils import sin
    >>> from unittest import mock
    >>> with mock.patch('numpy.sin') as func:
    ...     _ = sin(123.4)
    >>> func.call_args
    call(123.4)
    """
    return numpy.sin(double)


def cos(double: float) -> float:
    """Cython wrapper for the |numpy.cos| function of module |numpy| applied
    on a single |float| object.

    >>> from hydpy.cythons.modelutils import cos
    >>> from unittest import mock
    >>> with mock.patch('numpy.cos') as func:
    ...     _ = cos(123.4)
    >>> func.call_args
    call(123.4)
    """
    return numpy.cos(double)


def tan(double: float) -> float:
    """Cython wrapper for the |numpy.tan| function of module |numpy| applied
    on a single |float| object.

    >>> from hydpy.cythons.modelutils import tan
    >>> from unittest import mock
    >>> with mock.patch('numpy.tan') as func:
    ...     _ = tan(123.4)
    >>> func.call_args
    call(123.4)
    """
    return numpy.tan(double)


def asin(double: float) -> float:
    """Cython wrapper for the |numpy.arcsin| function of module |numpy| applied
    on a single |float| object.

    >>> from hydpy.cythons.modelutils import asin
    >>> from unittest import mock
    >>> with mock.patch('numpy.arcsin') as func:
    ...     _ = asin(123.4)
    >>> func.call_args
    call(123.4)
    """
    return numpy.arcsin(double)


def acos(double: float) -> float:
    """Cython wrapper for the |numpy.arccos| function of module |numpy| applied
    on a single |float| object.

    >>> from hydpy.cythons.modelutils import acos
    >>> from unittest import mock
    >>> with mock.patch('numpy.arccos') as func:
    ...     _ = acos(123.4)
    >>> func.call_args
    call(123.4)
    """
    return numpy.arccos(double)


def atan(double: float) -> float:
    """Cython wrapper for the |numpy.arctan| function of module |numpy| applied
    on a single |float| object.

    >>> from hydpy.cythons.modelutils import atan
    >>> from unittest import mock
    >>> with mock.patch('numpy.arctan') as func:
    ...     _ = atan(123.4)
    >>> func.call_args
    call(123.4)
    """
    return numpy.arctan(double)


def isnan(double: float) -> float:
    """Cython wrapper for the |numpy.isnan| function of module |numpy| applied
    on a single |float| object.

    >>> from hydpy.cythons.modelutils import isnan
    >>> from unittest import mock
    >>> with mock.patch('numpy.isnan') as func:
    ...     _ = isnan(123.4)
    >>> func.call_args
    call(123.4)
    """
    return numpy.isnan(double)


def isinf(double: float) -> float:
    """Cython wrapper for the |numpy.isinf| function of module |numpy| applied
    on a single |float| object.

    >>> from hydpy.cythons.modelutils import isnan
    >>> from unittest import mock
    >>> with mock.patch('numpy.isinf') as func:
    ...     _ = isinf(123.4)
    >>> func.call_args
    call(123.4)
    """
    return numpy.isinf(double)<|MERGE_RESOLUTION|>--- conflicted
+++ resolved
@@ -1019,13 +1019,13 @@
     @property
     def cimports(self) -> List[str]:
         """Import command lines."""
-<<<<<<< HEAD
         return Lines(
             'import numpy',
             'cimport numpy',
             'from libc.math cimport exp, fabs, log, '
             'sin, cos, tan, asin, acos, atan, isnan, isinf',
             'from libc.math cimport NAN as nan',
+            'from libc.math cimport INFINITY as inf',
             'from libc.stdio cimport *',
             'from libc.stdlib cimport *',
             'import cython',
@@ -1039,25 +1039,6 @@
             'from hydpy.cythons.autogen cimport annutils',
             'from hydpy.cythons.autogen cimport rootutils',
         )
-=======
-        return Lines('import numpy',
-                     'cimport numpy',
-                     'from libc.math cimport exp, fabs, log, '
-                     'sin, cos, tan, asin, acos, atan, isnan, isinf',
-                     'from libc.math cimport NAN as nan',
-                     'from libc.math cimport INFINITY as inf',
-                     'from libc.stdio cimport *',
-                     'from libc.stdlib cimport *',
-                     'import cython',
-                     'from cpython.mem cimport PyMem_Malloc',
-                     'from cpython.mem cimport PyMem_Realloc',
-                     'from cpython.mem cimport PyMem_Free',
-                     'from hydpy.cythons.autogen import pointerutils',
-                     'from hydpy.cythons.autogen cimport pointerutils',
-                     'from hydpy.cythons.autogen cimport configutils',
-                     'from hydpy.cythons.autogen cimport smoothutils',
-                     'from hydpy.cythons.autogen cimport annutils')
->>>>>>> e93fd47a
 
     @property
     def constants(self) -> List[str]:
